/*
 * undead: Implementation of Haunted Mirror Mazes
 *
 * http://www.janko.at/Raetsel/Spukschloss/index.htm
 *
 * Puzzle definition is the total number of each monster type, the
 * grid definition, and the list of sightings (clockwise, starting
 * from top left corner)
 *
 * Example: (Janko puzzle No. 1,
 * http://www.janko.at/Raetsel/Spukschloss/001.a.htm )
 *
 *   Ghosts: 0 Vampires: 2 Zombies: 6
 *
 *     2 1 1 1
 *   1 \ \ . / 2
 *   0 \ . / . 2
 *   0 / . / . 2
 *   3 . . . \ 2
 *     3 3 2 2
 *
 *  would be encoded into: 
 *     4x4:0,2,6,LLaRLaRaRaRdL,2,1,1,1,2,2,2,2,2,2,3,3,3,0,0,1
 *
 *  Additionally, the game description can contain monsters fixed at a
 *  certain grid position. The internal generator does not (yet) use
 *  this feature, but this is needed to enter puzzles like Janko No.
 *  14, which is encoded as:
 *  8x5:12,12,0,LaRbLaRaLaRLbRaVaVaGRaRaRaLbLaRbRLb,0,2,0,2,2,1,2,1,3,1,0,1,8,4,3,0,0,2,3,2,7,2,1,6,2,1
 * 
 */

#include <stdio.h>
#include <stdlib.h>
#include <string.h>
#include <assert.h>
#include <ctype.h>
#include <math.h>

#include "puzzles.h"

enum {
    COL_BACKGROUND,
    COL_GRID,
    COL_TEXT,
    COL_ERROR,
    COL_HIGHLIGHT,
    COL_FLASH,
    COL_GHOST,
    COL_ZOMBIE,
    COL_VAMPIRE,
    COL_DONE,
    NCOLOURS
};

#define DIFFLIST(A)                             \
    A(EASY,Easy,e)                              \
    A(NORMAL,Normal,n)                          \
    A(TRICKY,Tricky,t)
#define ENUM(upper,title,lower) DIFF_ ## upper,
#define TITLE(upper,title,lower) #title,
#define ENCODE(upper,title,lower) #lower
#define CONFIG(upper,title,lower) ":" #title
enum { DIFFLIST(ENUM) DIFFCOUNT };
static char const *const undead_diffnames[] = { DIFFLIST(TITLE) "(count)" };
static char const undead_diffchars[] = DIFFLIST(ENCODE);
#define DIFFCONFIG DIFFLIST(CONFIG)

struct game_params {
    int w;      /* Grid width */
    int h;      /* Grid height */
    int diff;   /* Puzzle difficulty */
};

static const struct game_params undead_presets[] = {
    {  4,  4, DIFF_EASY },
    {  4,  4, DIFF_NORMAL },
    {  4,  4, DIFF_TRICKY },
    {  5,  5, DIFF_EASY },
    {  5,  5, DIFF_NORMAL },
    {  5,  5, DIFF_TRICKY },
    {  7,  7, DIFF_EASY },
    {  7,  7, DIFF_NORMAL }
};

#define DEFAULT_PRESET 1

static game_params *default_params(void) {
    game_params *ret = snew(game_params);

    *ret = undead_presets[DEFAULT_PRESET];
    return ret;
}

static bool game_fetch_preset(int i, char **name, game_params **params) {
    game_params *ret;
    char buf[64];

    if (i < 0 || i >= lenof(undead_presets)) return false;

    ret = default_params();
    *ret = undead_presets[i]; /* struct copy */
    *params = ret;

    sprintf(buf, "%dx%d %s",
            undead_presets[i].w, undead_presets[i].h,
            undead_diffnames[undead_presets[i].diff]);
    *name = dupstr(buf);

    return true;
}

static void free_params(game_params *params) {
    sfree(params);
}

static game_params *dup_params(const game_params *params)
{
    game_params *ret = snew(game_params);
    *ret = *params;            /* structure copy */
    return ret;
}

static void decode_params(game_params *params, char const *string) {
    params->w = params->h = atoi(string);

    while (*string && isdigit((unsigned char) *string)) ++string;
    if (*string == 'x') {
        string++;
        params->h = atoi(string);
        while (*string && isdigit((unsigned char)*string)) string++;
    }

    params->diff = DIFF_NORMAL;
    if (*string == 'd') {
        int i;
        string++;
        for (i = 0; i < DIFFCOUNT; i++)
            if (*string == undead_diffchars[i])
                params->diff = i;
        if (*string) string++;
    }

    return;
}

static char *encode_params(const game_params *params, bool full)
{
    char buf[256];
    sprintf(buf, "%dx%d", params->w, params->h);
    if (full)
        sprintf(buf + strlen(buf), "d%c", undead_diffchars[params->diff]);
    return dupstr(buf);
}

static config_item *game_configure(const game_params *params)
{
    config_item *ret;
    char buf[64];

    ret = snewn(4, config_item);

    ret[0].name = "Width";
    ret[0].type = C_STRING;
    sprintf(buf, "%d", params->w);
    ret[0].u.string.sval = dupstr(buf);

    ret[1].name = "Height";
    ret[1].type = C_STRING;
    sprintf(buf, "%d", params->h);
    ret[1].u.string.sval = dupstr(buf);

    ret[2].name = "Difficulty";
    ret[2].type = C_CHOICES;
    ret[2].u.choices.choicenames = DIFFCONFIG;
    ret[2].u.choices.selected = params->diff;

    ret[3].name = NULL;
    ret[3].type = C_END;

    return ret;
}

static game_params *custom_params(const config_item *cfg)
{
    game_params *ret = snew(game_params);

    ret->w = atoi(cfg[0].u.string.sval);
    ret->h = atoi(cfg[1].u.string.sval);
    ret->diff = cfg[2].u.choices.selected;
    return ret;
}

static const char *validate_params(const game_params *params, bool full)
{
    if ((params->w * params->h ) > 54)  return "Grid is too big";
    if (params->w < 3)                  return "Width must be at least 3";
    if (params->h < 3)                  return "Height must be at least 3";
    if (params->diff >= DIFFCOUNT)      return "Unknown difficulty rating";
    return NULL;
}

/* --------------------------------------------------------------- */
/* Game state allocation, deallocation. */

struct path {
    int length;
    int *p;
    int grid_start;
    int grid_end;
    int num_monsters;
    int *mapping;
    int sightings_start;
    int sightings_end;
    int *xy;
};

struct game_common {
    int refcount;
    struct game_params params;
    int wh;
    int num_ghosts,num_vampires,num_zombies,num_total;
    int num_paths;
    struct path *paths;
    int *grid;
    int *xinfo;
    bool *fixed;
};

struct game_state {
    struct game_common *common;
    int *guess;
    unsigned char *pencils;
    bool *cell_errors;
    bool *hint_errors;
    bool *hints_done;
    bool count_errors[3];
    bool solved;
    bool cheated;
};

static game_state *new_state(const game_params *params) {
    int i;
    game_state *state = snew(game_state);
    state->common = snew(struct game_common);

    state->common->refcount = 1;
    state->common->params.w = params->w;
    state->common->params.h = params->h;
    state->common->params.diff = params->diff;

    state->common->wh = (state->common->params.w +2) * (state->common->params.h +2);

    state->common->num_ghosts = 0;
    state->common->num_vampires = 0;
    state->common->num_zombies = 0;
    state->common->num_total = 0;

    state->common->grid = snewn(state->common->wh, int);
    state->common->xinfo = snewn(state->common->wh, int);
    state->common->fixed = NULL;

    state->common->num_paths =
        state->common->params.w + state->common->params.h;
    state->common->paths = snewn(state->common->num_paths, struct path);

    for (i=0;i<state->common->num_paths;i++) {
        state->common->paths[i].length = 0;
        state->common->paths[i].grid_start = -1;
        state->common->paths[i].grid_end = -1;
        state->common->paths[i].num_monsters = 0;
        state->common->paths[i].sightings_start = 0;
        state->common->paths[i].sightings_end = 0;
        state->common->paths[i].p = snewn(state->common->wh,int);
        state->common->paths[i].xy = snewn(state->common->wh,int);
        state->common->paths[i].mapping = snewn(state->common->wh,int);
    }

    state->guess = NULL;
    state->pencils = NULL;

    state->cell_errors = snewn(state->common->wh, bool);
    for (i=0;i<state->common->wh;i++)
        state->cell_errors[i] = false;
    state->hint_errors = snewn(2*state->common->num_paths, bool);
    for (i=0;i<2*state->common->num_paths;i++)
        state->hint_errors[i] = false;
    state->hints_done = snewn(2 * state->common->num_paths, bool);
    memset(state->hints_done, 0,
           2 * state->common->num_paths * sizeof(bool));
    for (i=0;i<3;i++)
        state->count_errors[i] = false;

    state->solved = false;
    state->cheated = false;
    
    return state;
}

static game_state *dup_game(const game_state *state)
{
    game_state *ret = snew(game_state);

    ret->common = state->common;
    ret->common->refcount++;

    if (state->guess != NULL) {
        ret->guess = snewn(ret->common->num_total,int);
        memcpy(ret->guess, state->guess, ret->common->num_total*sizeof(int));
    }
    else ret->guess = NULL;

    if (state->pencils != NULL) {
        ret->pencils = snewn(ret->common->num_total,unsigned char);
        memcpy(ret->pencils, state->pencils,
               ret->common->num_total*sizeof(unsigned char));
    }
    else ret->pencils = NULL;

    if (state->cell_errors != NULL) {
        ret->cell_errors = snewn(ret->common->wh,bool);
        memcpy(ret->cell_errors, state->cell_errors,
               ret->common->wh*sizeof(bool));
    }
    else ret->cell_errors = NULL;

    if (state->hint_errors != NULL) {
        ret->hint_errors = snewn(2*ret->common->num_paths,bool);
        memcpy(ret->hint_errors, state->hint_errors,
               2*ret->common->num_paths*sizeof(bool));
    }
    else ret->hint_errors = NULL;

    if (state->hints_done != NULL) {
        ret->hints_done = snewn(2 * state->common->num_paths, bool);
        memcpy(ret->hints_done, state->hints_done,
               2 * state->common->num_paths * sizeof(bool));
    }
    else ret->hints_done = NULL;

    ret->count_errors[0] = state->count_errors[0];
    ret->count_errors[1] = state->count_errors[1];
    ret->count_errors[2] = state->count_errors[2];

    ret->solved = state->solved;
    ret->cheated = state->cheated;
    
    return ret;
}

static void free_game(game_state *state) {
    int i;

    state->common->refcount--;
    if (state->common->refcount == 0) {
        for (i=0;i<state->common->num_paths;i++) {
            sfree(state->common->paths[i].mapping);
            sfree(state->common->paths[i].xy);
            sfree(state->common->paths[i].p);
        }
        sfree(state->common->paths);
        sfree(state->common->xinfo);
        sfree(state->common->grid);
        if (state->common->fixed != NULL) sfree(state->common->fixed);
        sfree(state->common);
    }
    if (state->hints_done != NULL) sfree(state->hints_done);
    if (state->hint_errors != NULL) sfree(state->hint_errors);
    if (state->cell_errors != NULL) sfree(state->cell_errors);
    if (state->pencils != NULL) sfree(state->pencils);
    if (state->guess != NULL) sfree(state->guess);
    sfree(state);

    return;
}

/* --------------------------------------------------------------- */
/* Puzzle generator */

/* cell states */
enum {
    CELL_EMPTY,
    CELL_MIRROR_L,
    CELL_MIRROR_R,
    CELL_GHOST,
    CELL_VAMPIRE,
    CELL_ZOMBIE,
    CELL_UNDEF
};

/* grid walk directions */
enum {
    DIRECTION_NONE,
    DIRECTION_UP,
    DIRECTION_RIGHT,
    DIRECTION_LEFT,
    DIRECTION_DOWN
};

static int range2grid(int rangeno, int width, int height, int *x, int *y) {

    if (rangeno < 0) {
        *x = 0; *y = 0; return DIRECTION_NONE;
    }
    if (rangeno < width) {
        *x = rangeno+1; *y = 0; return DIRECTION_DOWN;
    }
    rangeno = rangeno - width;
    if (rangeno < height) {
        *x = width+1; *y = rangeno+1; return DIRECTION_LEFT;
    }
    rangeno = rangeno - height;
    if (rangeno < width) {
        *x = width-rangeno; *y = height+1; return DIRECTION_UP;
    }
    rangeno = rangeno - width;
    if (rangeno < height) {
        *x = 0; *y = height-rangeno; return DIRECTION_RIGHT;
    }
    *x = 0; *y = 0;
    return DIRECTION_NONE;
}

static int grid2range(int x, int y, int w, int h) {
    if (x>0 && x<w+1 && y>0 && y<h+1)           return -1;
    if (x<0 || x>w+1 || y<0 || y>h+1)           return -1;
    if ((x == 0 || x==w+1) && (y==0 || y==h+1)) return -1;
    if (y==0)                                   return x-1;
    if (x==(w+1))                               return y-1+w;
    if (y==(h+1))                               return 2*w + h - x;
    return 2*(w+h) - y;
}

static void make_paths(game_state *state) {
    int i;
    int count = 0;

    for (i=0;i<2*(state->common->params.w + state->common->params.h);i++) {
        int x,y,dir;
        int j,k,num_monsters;
        bool found;
        int c,p; 
        found = false;
        /* Check whether inverse path is already in list */
        for (j=0;j<count;j++) {
            if (i == state->common->paths[j].grid_end) {
                found = true;
                break;
            }
        }
        if (found) continue;

        /* We found a new path through the mirror maze */
        state->common->paths[count].grid_start = i;     
        dir = range2grid(i, state->common->params.w,
                         state->common->params.h,&x,&y);     
        state->common->paths[count].sightings_start =
            state->common->grid[x+y*(state->common->params.w +2)];
        while (true) {
            int c,r;

            if      (dir == DIRECTION_DOWN)     y++;
            else if (dir == DIRECTION_LEFT)     x--;
            else if (dir == DIRECTION_UP)       y--;
            else if (dir == DIRECTION_RIGHT)    x++;
            
            r = grid2range(x, y, state->common->params.w,
                           state->common->params.h);
            if (r != -1) {
                state->common->paths[count].grid_end = r;               
                state->common->paths[count].sightings_end =
                    state->common->grid[x+y*(state->common->params.w +2)];
                break;
            }

            c = state->common->grid[x+y*(state->common->params.w+2)];
            state->common->paths[count].xy[state->common->paths[count].length] =
                x+y*(state->common->params.w+2);
            if (c == CELL_MIRROR_L) {
                state->common->paths[count].p[state->common->paths[count].length] = -1;
                if (dir == DIRECTION_DOWN)          dir = DIRECTION_RIGHT;
                else if (dir == DIRECTION_LEFT)     dir = DIRECTION_UP;
                else if (dir == DIRECTION_UP)       dir = DIRECTION_LEFT;
                else if (dir == DIRECTION_RIGHT)    dir = DIRECTION_DOWN;
            }
            else if (c == CELL_MIRROR_R) {
                state->common->paths[count].p[state->common->paths[count].length] = -1;
                if (dir == DIRECTION_DOWN)          dir = DIRECTION_LEFT;
                else if (dir == DIRECTION_LEFT)     dir = DIRECTION_DOWN;
                else if (dir == DIRECTION_UP)       dir = DIRECTION_RIGHT;
                else if (dir == DIRECTION_RIGHT)    dir = DIRECTION_UP;
            }
            else {
                state->common->paths[count].p[state->common->paths[count].length] =
                    state->common->xinfo[x+y*(state->common->params.w+2)];
            }
            state->common->paths[count].length++;
        }
        /* Count unique monster entries in each path */
        state->common->paths[count].num_monsters = 0;
        for (j=0;j<state->common->num_total;j++) {
            num_monsters = 0;
            for (k=0;k<state->common->paths[count].length;k++)
                if (state->common->paths[count].p[k] == j)
                    num_monsters++;
            if (num_monsters > 0)
                state->common->paths[count].num_monsters++;
        }

        /* Generate mapping vector */
        c = 0;
        for (p=0;p<state->common->paths[count].length;p++) {
            int m;
            m = state->common->paths[count].p[p];
            if (m == -1) continue;
            found = false;
            for (j=0; j<c; j++)
                if (state->common->paths[count].mapping[j] == m) found = true;
            if (!found) state->common->paths[count].mapping[c++] = m;
        }
        count++;
    }
    return;
}

struct guess {
    int length;
    int *guess;
    int *possible;
};

static bool next_list(struct guess *g, int pos) {

    if (pos == 0) {
        if ((g->guess[pos] == 1 && g->possible[pos] == 1) || 
            (g->guess[pos] == 2 && (g->possible[pos] == 3 ||
                                    g->possible[pos] == 2)) ||
            g->guess[pos] == 4)
            return false;
        if (g->guess[pos] == 1 && (g->possible[pos] == 3 ||
                                   g->possible[pos] == 7)) {
            g->guess[pos] = 2; return true;
        }
        if (g->guess[pos] == 1 && g->possible[pos] == 5) {
            g->guess[pos] = 4; return true;
        }
        if (g->guess[pos] == 2 && (g->possible[pos] == 6 || g->possible[pos] == 7)) {
            g->guess[pos] = 4; return true;
        }
    }

    if (g->guess[pos] == 1) {
        if (g->possible[pos] == 1) {
            return next_list(g,pos-1);
        }
        if (g->possible[pos] == 3 || g->possible[pos] == 7) {
            g->guess[pos] = 2; return true;
        }
        if (g->possible[pos] == 5) {
            g->guess[pos] = 4; return true;
        }
    }

    if (g->guess[pos] == 2) {
        if (g->possible[pos] == 2) {
            return next_list(g,pos-1);
        }
        if (g->possible[pos] == 3) {
            g->guess[pos] = 1; return next_list(g,pos-1);
        }
        if (g->possible[pos] == 6 || g->possible[pos] == 7) {
            g->guess[pos] = 4; return true;
        }
    }

    if (g->guess[pos] == 4) {
        if (g->possible[pos] == 5 || g->possible[pos] == 7) {
            g->guess[pos] = 1; return next_list(g,pos-1);
        }
        if (g->possible[pos] == 6) {
            g->guess[pos] = 2; return next_list(g,pos-1);
        }
        if (g->possible[pos] == 4) {
            return next_list(g,pos-1);
        }
    }
    return false;
}

static void get_unique(game_state *state, int counter, random_state *rs) {

    int p,i,c,pathlimit,count_uniques;
    struct guess path_guess;
    int *view_count;
    
    struct entry {
        struct entry *link;
        int *guess;
        int start_view;
        int end_view;
    };

    struct {
        struct entry *head;
        struct entry *node;
    } views, single_views, test_views;

    struct entry test_entry;

    path_guess.length = state->common->paths[counter].num_monsters;
    path_guess.guess = snewn(path_guess.length,int);
    path_guess.possible = snewn(path_guess.length,int);
    for (i=0;i<path_guess.length;i++) 
        path_guess.guess[i] = path_guess.possible[i] = 0;

    for (p=0;p<path_guess.length;p++) {
        path_guess.possible[p] =
            state->guess[state->common->paths[counter].mapping[p]];
        switch (path_guess.possible[p]) {
          case 1: path_guess.guess[p] = 1; break;
          case 2: path_guess.guess[p] = 2; break;
          case 3: path_guess.guess[p] = 1; break;
          case 4: path_guess.guess[p] = 4; break;
          case 5: path_guess.guess[p] = 1; break;
          case 6: path_guess.guess[p] = 2; break;
          case 7: path_guess.guess[p] = 1; break;
        }
    }

    views.head = NULL;
    views.node = NULL;

    pathlimit = state->common->paths[counter].length + 1;
    view_count = snewn(pathlimit*pathlimit, int);
    for (i = 0; i < pathlimit*pathlimit; i++)
        view_count[i] = 0;
    
    do {
        bool mirror;
        int start_view, end_view;
        
        mirror = false;
        start_view = 0;
        for (p=0;p<state->common->paths[counter].length;p++) {
            if (state->common->paths[counter].p[p] == -1) mirror = true;
            else {
                for (i=0;i<path_guess.length;i++) {
                    if (state->common->paths[counter].p[p] ==
                        state->common->paths[counter].mapping[i]) {
                        if (path_guess.guess[i] == 1 && mirror)
                            start_view++;
                        if (path_guess.guess[i] == 2 && !mirror)
                            start_view++;
                        if (path_guess.guess[i] == 4)
                            start_view++;
                        break;
                    }
                }
            }
        }
        mirror = false;
        end_view = 0;
        for (p=state->common->paths[counter].length-1;p>=0;p--) {
            if (state->common->paths[counter].p[p] == -1) mirror = true;
            else {
                for (i=0;i<path_guess.length;i++) {
                    if (state->common->paths[counter].p[p] ==
                        state->common->paths[counter].mapping[i]) {
                        if (path_guess.guess[i] == 1 && mirror)
                            end_view++;
                        if (path_guess.guess[i] == 2 && !mirror)
                            end_view++;
                        if (path_guess.guess[i] == 4)
                            end_view++;
                        break;
                    }
                }
            }
        }

        assert(start_view >= 0 && start_view < pathlimit);
        assert(end_view >= 0 && end_view < pathlimit);
        i = start_view * pathlimit + end_view;
        view_count[i]++;
        if (view_count[i] == 1) {
            views.node = snewn(1,struct entry);
            views.node->link = views.head;
            views.node->guess = snewn(path_guess.length,int);
            views.head = views.node;
            views.node->start_view = start_view;
            views.node->end_view = end_view;
            memcpy(views.node->guess, path_guess.guess,
                   path_guess.length*sizeof(int));
        }
    } while (next_list(&path_guess, path_guess.length-1));

    /*  extract single entries from view list */

    test_views.head = views.head;
    test_views.node = views.node;
    
    test_entry.guess = snewn(path_guess.length,int);

    single_views.head = NULL;
    single_views.node = NULL;

    count_uniques = 0;
    while (test_views.head != NULL) {
        test_views.node = test_views.head;
        test_views.head = test_views.head->link;
        i = test_views.node->start_view * pathlimit + test_views.node->end_view;
        if (view_count[i] == 1) {
            single_views.node = snewn(1,struct entry);
            single_views.node->link = single_views.head;
            single_views.node->guess = snewn(path_guess.length,int);
            single_views.head = single_views.node;
            single_views.node->start_view = test_views.node->start_view;
            single_views.node->end_view = test_views.node->end_view;
            memcpy(single_views.node->guess, test_views.node->guess,
                   path_guess.length*sizeof(int));
            count_uniques++;
        }
    }

    sfree(view_count);

    if (count_uniques > 0) {
        test_entry.start_view = 0;
        test_entry.end_view = 0;
        /* Choose one unique guess per random */
        /* While we are busy with looping through single_views, we
         * conveniently free the linked list single_view */
        c = random_upto(rs,count_uniques);
        while(single_views.head != NULL) {
            single_views.node = single_views.head;
            single_views.head = single_views.head->link;
            if (c-- == 0) {
                memcpy(test_entry.guess, single_views.node->guess,
                       path_guess.length*sizeof(int));
                test_entry.start_view = single_views.node->start_view;
                test_entry.end_view = single_views.node->end_view;
            }
            sfree(single_views.node->guess);
            sfree(single_views.node);
        }
        
        /* Modify state_guess according to path_guess.mapping */
        for (i=0;i<path_guess.length;i++)
            state->guess[state->common->paths[counter].mapping[i]] =
                test_entry.guess[i];
    }

    sfree(test_entry.guess);

    while (views.head != NULL) {
        views.node = views.head;
        views.head = views.head->link;
        sfree(views.node->guess);
        sfree(views.node);
    }

    sfree(path_guess.possible);
    sfree(path_guess.guess);

    return;
}

static int count_monsters(game_state *state,
                          int *cGhost, int *cVampire, int *cZombie) {
    int cNone;
    int i;

    *cGhost = *cVampire = *cZombie = cNone = 0;

    for (i=0;i<state->common->num_total;i++) {
        if (state->guess[i] == 1) (*cGhost)++;
        else if (state->guess[i] == 2) (*cVampire)++;
        else if (state->guess[i] == 4) (*cZombie)++;
        else cNone++;
    }

    return cNone;
}

static bool check_numbers(game_state *state, int *guess) {
    bool valid;
    int i;
    int count_ghosts, count_vampires, count_zombies;

    count_ghosts = count_vampires = count_zombies = 0;  
    for (i=0;i<state->common->num_total;i++) {
        if (guess[i] == 1) count_ghosts++;
        if (guess[i] == 2) count_vampires++;
        if (guess[i] == 4) count_zombies++;
    }

    valid = true;

    if (count_ghosts   > state->common->num_ghosts)   valid = false; 
    if (count_vampires > state->common->num_vampires) valid = false; 
    if (count_zombies > state->common->num_zombies)   valid = false; 

    return valid;
}

static bool check_solution(int *g, struct path path) {
    int i;
    bool mirror;
    int count;

    count = 0;
    mirror = false;
    for (i=0;i<path.length;i++) {
        if (path.p[i] == -1) mirror = true;
        else {
            if (g[path.p[i]] == 1 && mirror) count++;
            else if (g[path.p[i]] == 2 && !mirror) count++;
            else if (g[path.p[i]] == 4) count++;
        }
    }
    if (count != path.sightings_start) return false;    

    count = 0;
    mirror = false;
    for (i=path.length-1;i>=0;i--) {
        if (path.p[i] == -1) mirror = true;
        else {
            if (g[path.p[i]] == 1 && mirror) count++;
            else if (g[path.p[i]] == 2 && !mirror) count++;
            else if (g[path.p[i]] == 4) count++;
        }
    }
    if (count != path.sightings_end) return false;  

    return true;
}

static bool solve_iterative(game_state *state, struct path *paths) {
    bool solved;
    int p,i,j,count;

    int *guess;
    int *possible;

    struct guess loop;

    solved = true;
    loop.length = state->common->num_total;
    guess = snewn(state->common->num_total,int);
    possible = snewn(state->common->num_total,int);

    for (i=0;i<state->common->num_total;i++) {
        guess[i] = state->guess[i];
        possible[i] = 0;
    }

    for (p=0;p<state->common->num_paths;p++) {
        if (paths[p].num_monsters > 0) {
            loop.length = paths[p].num_monsters;
            loop.guess = snewn(paths[p].num_monsters,int);
            loop.possible = snewn(paths[p].num_monsters,int);

            for (i=0;i<paths[p].num_monsters;i++) {
                switch (state->guess[paths[p].mapping[i]]) {
                  case 1: loop.guess[i] = 1; break;
                  case 2: loop.guess[i] = 2; break;
                  case 3: loop.guess[i] = 1; break;
                  case 4: loop.guess[i] = 4; break;
                  case 5: loop.guess[i] = 1; break;
                  case 6: loop.guess[i] = 2; break;
                  case 7: loop.guess[i] = 1; break;
                }
                loop.possible[i] = state->guess[paths[p].mapping[i]];
                possible[paths[p].mapping[i]] = 0;
            }

            while(true) {
                for (i=0;i<state->common->num_total;i++) {
                    guess[i] = state->guess[i];
                }
                count = 0;
                for (i=0;i<paths[p].num_monsters;i++) 
                    guess[paths[p].mapping[i]] = loop.guess[count++];
                if (check_numbers(state,guess) &&
                    check_solution(guess,paths[p]))
                    for (j=0;j<paths[p].num_monsters;j++)
                        possible[paths[p].mapping[j]] |= loop.guess[j];
                if (!next_list(&loop,loop.length-1)) break;
            }
            for (i=0;i<paths[p].num_monsters;i++)       
                state->guess[paths[p].mapping[i]] &=
                    possible[paths[p].mapping[i]];
            sfree(loop.possible);
            sfree(loop.guess);
        }
    }

    for (i=0;i<state->common->num_total;i++) {
        if (state->guess[i] == 3 || state->guess[i] == 5 ||
            state->guess[i] == 6 || state->guess[i] == 7) {
            solved = false; break;
        }
    }

    sfree(possible);
    sfree(guess);

    return solved;
}

static bool solve_bruteforce(game_state *state, struct path *paths) {
    bool solved, correct;
    int number_solutions;
    int p,i;

    struct guess loop;

    loop.guess = snewn(state->common->num_total,int);
    loop.possible = snewn(state->common->num_total,int);

    for (i=0;i<state->common->num_total;i++) {
        loop.possible[i] = state->guess[i];
        switch (state->guess[i]) {
          case 1: loop.guess[i] = 1; break;
          case 2: loop.guess[i] = 2; break;
          case 3: loop.guess[i] = 1; break;
          case 4: loop.guess[i] = 4; break;
          case 5: loop.guess[i] = 1; break;
          case 6: loop.guess[i] = 2; break;
          case 7: loop.guess[i] = 1; break;
        }
    }

    solved = false;
    number_solutions = 0;

    while (true) {

        correct = true;
        if (!check_numbers(state,loop.guess)) correct = false;
        else 
            for (p=0;p<state->common->num_paths;p++)
                if (!check_solution(loop.guess,paths[p])) {
                    correct = false; break;
                }
        if (correct) {
            number_solutions++;
            solved = true;
            if(number_solutions > 1) {
                solved = false;
                break; 
            }
            for (i=0;i<state->common->num_total;i++)
                state->guess[i] = loop.guess[i];
        }
        if (!next_list(&loop,state->common->num_total -1)) {
            break;
        }
    }

    sfree(loop.possible);
    sfree(loop.guess);

    return solved;
}

static int path_cmp(const void *a, const void *b) {
    const struct path *pa = (const struct path *)a;
    const struct path *pb = (const struct path *)b;
    return pa->num_monsters - pb->num_monsters;
}

static char *new_game_desc(const game_params *params, random_state *rs,
                           char **aux, bool interactive) {
    int i,count,c,w,h,r,p,g;
    game_state *new;

    /* Variables for puzzle generation algorithm */
    int filling;
    int max_length;
    int count_ghosts, count_vampires, count_zombies;
    bool abort;
    float ratio;
    
    /* Variables for solver algorithm */
    bool solved_iterative, solved_bruteforce, contains_inconsistency;
    int count_ambiguous;
    int iterative_depth;
    int *old_guess;

    /* Variables for game description generation */
    int x,y;
    char *e;
    char *desc; 

    i = 0;
    while (true) {
        new = new_state(params);
        abort = false;

        /* Fill grid with random mirrors and (later to be populated)
         * empty monster cells */
        count = 0;
        for (h=1;h<new->common->params.h+1;h++)
            for (w=1;w<new->common->params.w+1;w++) {
                c = random_upto(rs,5);
                if (c >= 2) {
                    new->common->grid[w+h*(new->common->params.w+2)] = CELL_EMPTY;
                    new->common->xinfo[w+h*(new->common->params.w+2)] = count++;
                }
                else if (c == 0) {
                    new->common->grid[w+h*(new->common->params.w+2)] = 
                        CELL_MIRROR_L;
                    new->common->xinfo[w+h*(new->common->params.w+2)] = -1;
                }
                else {
                    new->common->grid[w+h*(new->common->params.w+2)] =
                        CELL_MIRROR_R;
                    new->common->xinfo[w+h*(new->common->params.w+2)] = -1;         
                }
            }
        new->common->num_total = count; /* Total number of monsters in maze */

        /* Puzzle is boring if it has too few monster cells. Discard
         * grid, make new grid */
        if (new->common->num_total <= 4) {
            free_game(new);
            continue;
        }

        /* Monsters / Mirrors ratio should be balanced */
        ratio = (float)new->common->num_total /
            (float)(new->common->params.w * new->common->params.h);
        if (ratio < 0.48 || ratio > 0.78) {
            free_game(new);
            continue;
        }        

        /* Assign clue identifiers */   
        for (r=0;r<2*(new->common->params.w+new->common->params.h);r++) {
            int x,y,gridno;
            gridno = range2grid(r,new->common->params.w,new->common->params.h,
                                &x,&y);
            new->common->grid[x+y*(new->common->params.w +2)] = gridno;
            new->common->xinfo[x+y*(new->common->params.w +2)] = 0;
        }
        /* The four corners don't matter at all for the game. Set them
         * all to zero, just to have a nice data structure */
        new->common->grid[0] = 0;        
        new->common->xinfo[0] = 0;      
        new->common->grid[new->common->params.w+1] = 0; 
        new->common->xinfo[new->common->params.w+1] = 0;
        new->common->grid[new->common->params.w+1 + (new->common->params.h+1)*(new->common->params.w+2)] = 0; 
        new->common->xinfo[new->common->params.w+1 + (new->common->params.h+1)*(new->common->params.w+2)] = 0;
        new->common->grid[(new->common->params.h+1)*(new->common->params.w+2)] = 0; 
        new->common->xinfo[(new->common->params.h+1)*(new->common->params.w+2)] = 0;

        /* Initialize solution vector */
        new->guess = snewn(new->common->num_total,int);
        for (g=0;g<new->common->num_total;g++) new->guess[g] = 7;

        /* Initialize fixed flag from common. Not needed for the
         * puzzle generator; initialize it for having clean code */
        new->common->fixed = snewn(new->common->num_total, bool);
        for (g=0;g<new->common->num_total;g++)
            new->common->fixed[g] = false;

        /* paths generation */
        make_paths(new);

        /* Grid is invalid if max. path length > threshold. Discard
         * grid, make new one */
        switch (new->common->params.diff) {
          case DIFF_EASY:     max_length = min(new->common->params.w,new->common->params.h) + 1; break;
          case DIFF_NORMAL:   max_length = (max(new->common->params.w,new->common->params.h) * 3) / 2; break;
          case DIFF_TRICKY:   max_length = 9; break;
          default:            max_length = 9; break;
        }

        for (p=0;p<new->common->num_paths;p++) {
            if (new->common->paths[p].num_monsters > max_length) {
                abort = true;
            }
        }
        if (abort) {
            free_game(new);
            continue;
        }

        qsort(new->common->paths, new->common->num_paths,
              sizeof(struct path), path_cmp);

        /* Grid monster initialization */
        /*  For easy puzzles, we try to fill nearly the whole grid
            with unique solution paths (up to 2) For more difficult
            puzzles, we fill only roughly half the grid, and choose
            random monsters for the rest For hard puzzles, we fill
            even less paths with unique solutions */

        switch (new->common->params.diff) {
          case DIFF_EASY:   filling = 2; break;
          case DIFF_NORMAL: filling = min( (new->common->params.w+new->common->params.h) , (new->common->num_total)/2 ); break;
          case DIFF_TRICKY: filling = max( (new->common->params.w+new->common->params.h) , (new->common->num_total)/2 ); break;
          default:          filling = 0; break;
        }

        count = 0;
        while ( (count_monsters(new, &count_ghosts, &count_vampires,
                                &count_zombies)) > filling) {
            if ((count) >= new->common->num_paths) break;
            if (new->common->paths[count].num_monsters == 0) {
                count++;
                continue;
            }
            get_unique(new,count,rs);
            count++;
        }

        /* Fill any remaining ambiguous entries with random monsters */ 
        for(g=0;g<new->common->num_total;g++) {
            if (new->guess[g] == 7) {
                r = random_upto(rs,3);
                new->guess[g] = (r == 0) ? 1 : ( (r == 1) ? 2 : 4 );        
            }
        }

        /*  Determine all hints */
        count_monsters(new, &new->common->num_ghosts,
                       &new->common->num_vampires, &new->common->num_zombies);

        /* Puzzle is trivial if it has only one type of monster. Discard. */
        if ((new->common->num_ghosts == 0 && new->common->num_vampires == 0) ||
            (new->common->num_ghosts == 0 && new->common->num_zombies == 0) ||
            (new->common->num_vampires == 0 && new->common->num_zombies == 0)) {
            free_game(new);
            continue;
        }

        /* Discard puzzle if difficulty Tricky, and it has only 1
         * member of any monster type */
        if (new->common->params.diff == DIFF_TRICKY && 
            (new->common->num_ghosts <= 1 ||
             new->common->num_vampires <= 1 || new->common->num_zombies <= 1)) {
            free_game(new);
            continue;
        }

        for (w=1;w<new->common->params.w+1;w++)
            for (h=1;h<new->common->params.h+1;h++) {
                c = new->common->xinfo[w+h*(new->common->params.w+2)];
                if (c >= 0) {
                    if (new->guess[c] == 1) new->common->grid[w+h*(new->common->params.w+2)] = CELL_GHOST;
                    if (new->guess[c] == 2) new->common->grid[w+h*(new->common->params.w+2)] = CELL_VAMPIRE;
                    if (new->guess[c] == 4) new->common->grid[w+h*(new->common->params.w+2)] = CELL_ZOMBIE;                 
                }
            }

        /* Prepare path information needed by the solver (containing all hints) */  
        for (p=0;p<new->common->num_paths;p++) {
            bool mirror;
            int x,y;

            new->common->paths[p].sightings_start = 0;
            new->common->paths[p].sightings_end = 0;
            
            mirror = false;
            for (g=0;g<new->common->paths[p].length;g++) {

                if (new->common->paths[p].p[g] == -1) mirror = true;
                else {
                    if      (new->guess[new->common->paths[p].p[g]] == 1 && mirror)  (new->common->paths[p].sightings_start)++;
                    else if (new->guess[new->common->paths[p].p[g]] == 2 && !mirror) (new->common->paths[p].sightings_start)++;
                    else if (new->guess[new->common->paths[p].p[g]] == 4)                    (new->common->paths[p].sightings_start)++;
                }
            }

            mirror = false;
            for (g=new->common->paths[p].length-1;g>=0;g--) {
                if (new->common->paths[p].p[g] == -1) mirror = true;
                else {
                    if      (new->guess[new->common->paths[p].p[g]] == 1 && mirror)  (new->common->paths[p].sightings_end)++;
                    else if (new->guess[new->common->paths[p].p[g]] == 2 && !mirror) (new->common->paths[p].sightings_end)++;
                    else if (new->guess[new->common->paths[p].p[g]] == 4)                    (new->common->paths[p].sightings_end)++;
                }
            }

            range2grid(new->common->paths[p].grid_start,
                       new->common->params.w,new->common->params.h,&x,&y);
            new->common->grid[x+y*(new->common->params.w +2)] =
                new->common->paths[p].sightings_start;
            range2grid(new->common->paths[p].grid_end,
                       new->common->params.w,new->common->params.h,&x,&y);
            new->common->grid[x+y*(new->common->params.w +2)] =
                new->common->paths[p].sightings_end;
        }

        /* Try to solve the puzzle with the iterative solver */
        old_guess = snewn(new->common->num_total,int);
        for (p=0;p<new->common->num_total;p++) {
            new->guess[p] = 7;
            old_guess[p] = 7;
        }
        iterative_depth = 0;
        solved_iterative = false;
        contains_inconsistency = false;
        count_ambiguous = 0;

        while (true) {
            bool no_change = true;
            solved_iterative = solve_iterative(new,new->common->paths);
            iterative_depth++;      
            for (p=0;p<new->common->num_total;p++) {
                if (new->guess[p] != old_guess[p]) no_change = false;
                old_guess[p] = new->guess[p];
                if (new->guess[p] == 0) contains_inconsistency = true;
            }
            if (solved_iterative || no_change) break;
        } 

        /* If necessary, try to solve the puzzle with the brute-force solver */
        solved_bruteforce = false;  
        if (new->common->params.diff != DIFF_EASY &&
            !solved_iterative && !contains_inconsistency) {
            for (p=0;p<new->common->num_total;p++)
                if (new->guess[p] != 1 && new->guess[p] != 2 &&
                    new->guess[p] != 4) count_ambiguous++;

            solved_bruteforce = solve_bruteforce(new, new->common->paths);
        }   

        /*  Determine puzzle difficulty level */    
        if (new->common->params.diff == DIFF_EASY && solved_iterative &&
            iterative_depth <= 3 && !contains_inconsistency) { 
/*          printf("Puzzle level: EASY Level %d Ratio %f Ambiguous %d (Found after %i tries)\n",iterative_depth, ratio, count_ambiguous, i); */
            break;
        }

        if (new->common->params.diff == DIFF_NORMAL &&
            ((solved_iterative && iterative_depth > 3) ||
             (solved_bruteforce && count_ambiguous < 4)) &&
            !contains_inconsistency) {  
/*          printf("Puzzle level: NORMAL Level %d Ratio %f Ambiguous %d (Found after %d tries)\n", iterative_depth, ratio, count_ambiguous, i); */
            break;
        }
        if (new->common->params.diff == DIFF_TRICKY &&
            solved_bruteforce && iterative_depth > 0 &&
            count_ambiguous >= 4 && !contains_inconsistency) {
/*          printf("Puzzle level: TRICKY Level %d Ratio %f Ambiguous %d (Found after %d tries)\n", iterative_depth, ratio, count_ambiguous, i); */
            break;
        }

        /* If puzzle is not solvable or does not satisfy the desired
         * difficulty level, free memory and start from scratch */    
        sfree(old_guess);
        free_game(new);
        i++;
    }
    
    /* We have a valid puzzle! */
    
    desc = snewn(10 + new->common->wh +
                 6*(new->common->params.w + new->common->params.h), char);
    e = desc;

    /* Encode monster counts */
    e += sprintf(e, "%d,", new->common->num_ghosts);
    e += sprintf(e, "%d,", new->common->num_vampires);
    e += sprintf(e, "%d,", new->common->num_zombies);

    /* Encode grid */
    count = 0;
    for (y=1;y<new->common->params.h+1;y++)
        for (x=1;x<new->common->params.w+1;x++) {
            c = new->common->grid[x+y*(new->common->params.w+2)];
            if (count > 25) {
                *e++ = 'z';
                count -= 26;
            }
            if (c != CELL_MIRROR_L && c != CELL_MIRROR_R) {
                count++;
            }
            else if (c == CELL_MIRROR_L) {
                if (count > 0) *e++ = (count-1 + 'a');
                *e++ = 'L';
                count = 0;
            }
            else {
                if (count > 0) *e++ = (count-1 + 'a');
                *e++ = 'R';
                count = 0;          
            }
        }
    if (count > 0) *e++ = (count-1 + 'a');

    /* Encode hints */
    for (p=0;p<2*(new->common->params.w + new->common->params.h);p++) {
        range2grid(p,new->common->params.w,new->common->params.h,&x,&y);
        e += sprintf(e, ",%d", new->common->grid[x+y*(new->common->params.w+2)]);
    }

    *e++ = '\0';
    desc = sresize(desc, e - desc, char);

    sfree(old_guess);
    free_game(new);

    return desc;
}

static void num2grid(int num, int width, int height, int *x, int *y) {
    *x = 1+(num%width);
    *y = 1+(num/width);
    return;
}

static key_label *game_request_keys(const game_params *params, int *nkeys)
{
    key_label *keys = snewn(4, key_label);
    *nkeys = 4;

    keys[0].button = 'G';
    keys[0].label = dupstr("Ghost");

    keys[1].button = 'V';
    keys[1].label = dupstr("Vampire");

    keys[2].button = 'Z';
    keys[2].label = dupstr("Zombie");

    keys[3].button = '\b';
    keys[3].label = NULL;

    return keys;
}

static game_state *new_game(midend *me, const game_params *params,
                            const char *desc)
{
    int i;
    int n;
    int count;

    game_state *state = new_state(params);

    state->common->num_ghosts = atoi(desc);
    while (*desc && isdigit((unsigned char)*desc)) desc++;
    desc++;
    state->common->num_vampires = atoi(desc);
    while (*desc && isdigit((unsigned char)*desc)) desc++;
    desc++;
    state->common->num_zombies = atoi(desc);
    while (*desc && isdigit((unsigned char)*desc)) desc++;
    desc++;

    state->common->num_total = state->common->num_ghosts + state->common->num_vampires + state->common->num_zombies;

    state->guess = snewn(state->common->num_total,int);
    state->pencils = snewn(state->common->num_total,unsigned char);
    state->common->fixed = snewn(state->common->num_total, bool);
    for (i=0;i<state->common->num_total;i++) {
        state->guess[i] = 7;
        state->pencils[i] = 0;
        state->common->fixed[i] = false;
    }
    for (i=0;i<state->common->wh;i++)
        state->cell_errors[i] = false;
    for (i=0;i<2*state->common->num_paths;i++)
        state->hint_errors[i] = false;
    for (i=0;i<3;i++)
        state->count_errors[i] = false;

    count = 0;
    n = 0;
    while (*desc != ',') {
        int c;
        int x,y;

        if (*desc == 'L') {
            num2grid(n,state->common->params.w,state->common->params.h,&x,&y);
            state->common->grid[x+y*(state->common->params.w +2)] = CELL_MIRROR_L;
            state->common->xinfo[x+y*(state->common->params.w+2)] = -1;
            n++;
        }
        else if (*desc == 'R') {
            num2grid(n,state->common->params.w,state->common->params.h,&x,&y);
            state->common->grid[x+y*(state->common->params.w +2)] = CELL_MIRROR_R;
            state->common->xinfo[x+y*(state->common->params.w+2)] = -1;
            n++;
        }
        else if (*desc == 'G') {
            num2grid(n,state->common->params.w,state->common->params.h,&x,&y);
            state->common->grid[x+y*(state->common->params.w +2)] = CELL_GHOST;
            state->common->xinfo[x+y*(state->common->params.w+2)] = count;
            state->guess[count] = 1;
            state->common->fixed[count++] = true;
            n++;
        }
        else if (*desc == 'V') {
            num2grid(n,state->common->params.w,state->common->params.h,&x,&y);
            state->common->grid[x+y*(state->common->params.w +2)] = CELL_VAMPIRE;
            state->common->xinfo[x+y*(state->common->params.w+2)] = count;
            state->guess[count] = 2;
            state->common->fixed[count++] = true;
            n++;
        }
        else if (*desc == 'Z') {
            num2grid(n,state->common->params.w,state->common->params.h,&x,&y);
            state->common->grid[x+y*(state->common->params.w +2)] = CELL_ZOMBIE;
            state->common->xinfo[x+y*(state->common->params.w+2)] = count;
            state->guess[count] = 4;
            state->common->fixed[count++] = true;
            n++;
        }
        else {
            c = *desc - ('a' -1);
            while (c-- > 0) {
                num2grid(n,state->common->params.w,state->common->params.h,&x,&y);
                state->common->grid[x+y*(state->common->params.w +2)] = CELL_EMPTY;
                state->common->xinfo[x+y*(state->common->params.w+2)] = count;
                state->guess[count] = 7;
                state->common->fixed[count++] = false;
                n++;
            }
        }
        desc++;
    }
    desc++;

    for (i=0;i<2*(state->common->params.w + state->common->params.h);i++) {
        int x,y;
        int sights;

        sights = atoi(desc);
        while (*desc && isdigit((unsigned char)*desc)) desc++;
        desc++;


        range2grid(i,state->common->params.w,state->common->params.h,&x,&y);
        state->common->grid[x+y*(state->common->params.w +2)] = sights;
        state->common->xinfo[x+y*(state->common->params.w +2)] = -2;
    }

    state->common->grid[0] = 0;
    state->common->xinfo[0] = -2;
    state->common->grid[state->common->params.w+1] = 0;
    state->common->xinfo[state->common->params.w+1] = -2;
    state->common->grid[state->common->params.w+1 + (state->common->params.h+1)*(state->common->params.w+2)] = 0;
    state->common->xinfo[state->common->params.w+1 + (state->common->params.h+1)*(state->common->params.w+2)] = -2;
    state->common->grid[(state->common->params.h+1)*(state->common->params.w+2)] = 0;
    state->common->xinfo[(state->common->params.h+1)*(state->common->params.w+2)] = -2;

    make_paths(state);
    qsort(state->common->paths, state->common->num_paths, sizeof(struct path), path_cmp);

    return state;
}

static const char *validate_desc(const game_params *params, const char *desc)
{
    int i;
    int w = params->w, h = params->h;
    int wh = w*h;
    int area;
    int monsters;
    int monster_count;
    const char *desc_s = desc;
        
    for (i=0;i<3;i++) {
        if (!*desc) return "Faulty game description";
        while (*desc && isdigit((unsigned char)*desc)) { desc++; }
        if (*desc != ',') return "Invalid character in number list";
        desc++;
    }
    desc = desc_s;
    
    area = monsters = monster_count = 0;
    for (i=0;i<3;i++) {
        monster_count += atoi(desc);
        while (*desc && isdigit((unsigned char)*desc)) desc++;
        desc++;
    }
    while (*desc && *desc != ',') {
        if (*desc >= 'a' && *desc <= 'z') {
            area += *desc - 'a' +1; monsters += *desc - 'a' +1;
        } else if (*desc == 'G' || *desc == 'V' || *desc == 'Z') {
            area++; monsters++;
        } else if (*desc == 'L' || *desc == 'R') {
            area++;
        } else
            return "Invalid character in grid specification";
        desc++;
    }
    if (area < wh) return "Not enough data to fill grid";
    else if (area > wh) return "Too much data to fill grid";
    if (monsters != monster_count)
        return "Monster numbers do not match grid spaces";

    for (i = 0; i < 2*(w+h); i++) {
        if (!*desc) return "Not enough numbers given after grid specification";
        else if (*desc != ',') return "Invalid character in number list";
        desc++;
        while (*desc && isdigit((unsigned char)*desc)) { desc++; }
    }

    if (*desc) return "Unexpected additional data at end of game description";

    return NULL;
}

static char *solve_game(const game_state *state_start, const game_state *currstate,
                        const char *aux, const char **error)
{
    int p;
    int *old_guess;
    int iterative_depth;
    bool solved_iterative, solved_bruteforce, contains_inconsistency;
    int count_ambiguous;

    int i;
    char *move, *c;

    game_state *solve_state = dup_game(currstate);

    old_guess = snewn(solve_state->common->num_total,int);
    for (p=0;p<solve_state->common->num_total;p++) {
        if (solve_state->common->fixed[p]) {
            old_guess[p] = solve_state->guess[p] = state_start->guess[p];
        }
        else {
            old_guess[p] = solve_state->guess[p] = 7;
        }
    }
    iterative_depth = 0;
    solved_iterative = false;
    contains_inconsistency = false;
    count_ambiguous = 0;
    
    /* Try to solve the puzzle with the iterative solver */
    while (true) {
        bool no_change = true;
        solved_iterative =
            solve_iterative(solve_state,solve_state->common->paths);
        iterative_depth++;
        for (p=0;p<solve_state->common->num_total;p++) {
            if (solve_state->guess[p] != old_guess[p]) no_change = false;
            old_guess[p] = solve_state->guess[p];
            if (solve_state->guess[p] == 0) contains_inconsistency = true;
        }
        if (solved_iterative || no_change || contains_inconsistency) break;
    }

    if (contains_inconsistency) {
        *error = "Puzzle is inconsistent";
        sfree(old_guess);
        free_game(solve_state);
        return NULL;
    }

    /* If necessary, try to solve the puzzle with the brute-force solver */
    solved_bruteforce = false;  
    if (!solved_iterative) {
        for (p=0;p<solve_state->common->num_total;p++)
            if (solve_state->guess[p] != 1 && solve_state->guess[p] != 2 &&
                solve_state->guess[p] != 4) count_ambiguous++;
        solved_bruteforce =
            solve_bruteforce(solve_state, solve_state->common->paths);
    }

    if (!solved_iterative && !solved_bruteforce) {
        *error = "Puzzle is unsolvable";
        sfree(old_guess);
        free_game(solve_state);
        return NULL;
    }

/*  printf("Puzzle solved at level %s, iterations %d, ambiguous %d\n", (solved_bruteforce ? "TRICKY" : "NORMAL"), iterative_depth, count_ambiguous); */

    move = snewn(solve_state->common->num_total * 4 +2, char);
    c = move;
    *c++='S';
    for (i = 0; i < solve_state->common->num_total; i++) {
        if (solve_state->guess[i] == 1) c += sprintf(c, ";G%d", i);
        if (solve_state->guess[i] == 2) c += sprintf(c, ";V%d", i);
        if (solve_state->guess[i] == 4) c += sprintf(c, ";Z%d", i);
    }
    *c++ = '\0';
    move = sresize(move, c - move, char);

    sfree(old_guess);   
    free_game(solve_state);
    return move;
}

static bool game_can_format_as_text_now(const game_params *params)
{
    return true;
}

static char *game_text_format(const game_state *state)
{
    int w,h,c,r,xi,g;
    char *ret;
    char buf[120];

    ret = snewn(50 + 6*(state->common->params.w +2) +
                6*(state->common->params.h+2) +
                3*(state->common->params.w * state->common->params.h), char);

    sprintf(ret,"G: %d V: %d Z: %d\n\n",state->common->num_ghosts,
            state->common->num_vampires, state->common->num_zombies);

    for (h=0;h<state->common->params.h+2;h++) {
        for (w=0;w<state->common->params.w+2;w++) {
            c = state->common->grid[w+h*(state->common->params.w+2)];
            xi = state->common->xinfo[w+h*(state->common->params.w+2)];
            r = grid2range(w,h,state->common->params.w,state->common->params.h);
            if (r != -1) {
                sprintf(buf,"%2d", c);  strcat(ret,buf);
            } else if (c == CELL_MIRROR_L) {
                sprintf(buf," \\"); strcat(ret,buf);
            } else if (c == CELL_MIRROR_R) {
                sprintf(buf," /"); strcat(ret,buf);
            } else if (xi >= 0) {
                g = state->guess[xi];
                if (g == 1)      { sprintf(buf," G"); strcat(ret,buf); }
                else if (g == 2) { sprintf(buf," V"); strcat(ret,buf); }
                else if (g == 4) { sprintf(buf," Z"); strcat(ret,buf); }
                else             { sprintf(buf," ."); strcat(ret,buf); }
            } else {
                sprintf(buf,"  "); strcat(ret,buf);
            }
        }
        sprintf(buf,"\n"); strcat(ret,buf);
    }

    return ret;
}

struct game_ui {
    int hx, hy;                         /* as for solo.c, highlight pos */
    bool hshow, hpencil, hcursor;       /* show state, type, and ?cursor. */
    bool ascii;
};

static game_ui *new_ui(const game_state *state)
{
    game_ui *ui = snew(game_ui);
    ui->hx = ui->hy = 0;
    ui->hpencil = false;
    ui->hshow = false;
    ui->hcursor = false;
    ui->ascii = false;
    return ui;
}

static void free_ui(game_ui *ui) {
    sfree(ui);
    return;
}

static char *encode_ui(const game_ui *ui)
{
    return NULL;
}

static void decode_ui(game_ui *ui, const char *encoding)
{
    return;
}

static void game_changed_state(game_ui *ui, const game_state *oldstate,
                               const game_state *newstate)
{
    /* See solo.c; if we were pencil-mode highlighting and
     * somehow a square has just been properly filled, cancel
     * pencil mode. */
    if (ui->hshow && ui->hpencil && !ui->hcursor) {
        int g = newstate->guess[newstate->common->xinfo[ui->hx + ui->hy*(newstate->common->params.w+2)]];
        if (g == 1 || g == 2 || g == 4)
            ui->hshow = false;
    }
}

static const char *current_key_label(const game_ui *ui,
                                     const game_state *state, int button)
{
    int xi;

    if (ui->hshow && button == CURSOR_SELECT)
        return ui->hpencil ? "Ink" : "Pencil";
    if (button == CURSOR_SELECT2) {
        xi = state->common->xinfo[ui->hx + ui->hy*(state->common->params.w+2)];
        if (xi >= 0 && !state->common->fixed[xi]) return "Clear";
    }
    return "";
}

struct game_drawstate {
    int tilesize;
    bool started, solved;
    int w, h;
        
    int *monsters;
    unsigned char *pencils;

    bool count_errors[3];
    bool *cell_errors;
    bool *hint_errors;
    bool *hints_done;

    int hx, hy;
    bool hshow, hpencil; /* as for game_ui. */
    bool hflash;
    bool ascii;
};

static bool is_clue(const game_state *state, int x, int y)
{
    int h = state->common->params.h, w = state->common->params.w;

    if (((x == 0 || x == w + 1) && y > 0 && y <= h) ||
        ((y == 0 || y == h + 1) && x > 0 && x <= w))
        return true;

    return false;
}

static int clue_index(const game_state *state, int x, int y)
{
    int h = state->common->params.h, w = state->common->params.w;

    if (y == 0)
        return x - 1;
    else if (x == w + 1)
        return w + y - 1;
    else if (y == h + 1)
        return 2 * w + h - x;
    else if (x == 0)
        return 2 * (w + h) - y;

    return -1;
}

#define TILESIZE (ds->tilesize)
#define BORDER (TILESIZE/4)

static char *interpret_move(const game_state *state, game_ui *ui,
                            const game_drawstate *ds,
                            int x, int y, int button)
{
    int gx,gy;
    int g,xi;
    char buf[80]; 

    gx = ((x-BORDER-1) / TILESIZE );
    gy = ((y-BORDER-2) / TILESIZE ) - 1;

    if (button == 'a' || button == 'A') {
        ui->ascii = !ui->ascii;
        return UI_UPDATE;
    }

    if (button == 'm' || button == 'M') {
        return dupstr("M");
    }
    
    if (ui->hshow && !ui->hpencil) {
        xi = state->common->xinfo[ui->hx + ui->hy*(state->common->params.w+2)];
        if (xi >= 0 && !state->common->fixed[xi]) {
            if (button == 'g' || button == 'G' || button == '1') {
                if (!ui->hcursor) ui->hshow = false;
                if (state->guess[xi] == 1)
                    return ui->hcursor ? NULL : UI_UPDATE;
                sprintf(buf,"G%d",xi);
                return dupstr(buf);
            }
            if (button == 'v' || button == 'V' || button == '2') {
                if (!ui->hcursor) ui->hshow = false;
                if (state->guess[xi] == 2)
                    return ui->hcursor ? NULL : UI_UPDATE;
                sprintf(buf,"V%d",xi);
                return dupstr(buf);
            }
            if (button == 'z' || button == 'Z' || button == '3') {
                if (!ui->hcursor) ui->hshow = false;
                if (state->guess[xi] == 4)
                    return ui->hcursor ? NULL : UI_UPDATE;
                sprintf(buf,"Z%d",xi);
                return dupstr(buf);
            }
            if (button == 'e' || button == 'E' || button == CURSOR_SELECT2 ||
                button == '0' || button == '\b' ) {
                if (!ui->hcursor) ui->hshow = false;
                if (state->guess[xi] == 7 && state->pencils[xi] == 0)
                    return ui->hcursor ? NULL : UI_UPDATE;
                sprintf(buf,"E%d",xi);
                return dupstr(buf);
            }
        }       
    }

    if (IS_CURSOR_MOVE(button)) {
        if (ui->hx == 0 && ui->hy == 0) {
            ui->hx = 1;
            ui->hy = 1;
        }
        else switch (button) {
              case CURSOR_UP:     ui->hy -= (ui->hy > 1)     ? 1 : 0; break;
              case CURSOR_DOWN:   ui->hy += (ui->hy < ds->h) ? 1 : 0; break;
              case CURSOR_RIGHT:  ui->hx += (ui->hx < ds->w) ? 1 : 0; break;
              case CURSOR_LEFT:   ui->hx -= (ui->hx > 1)     ? 1 : 0; break;
            }
        ui->hshow = true;
        ui->hcursor = true;
        return UI_UPDATE;
    }
    if (ui->hshow && button == CURSOR_SELECT) {
        ui->hpencil = !ui->hpencil;
        ui->hcursor = true;
        return UI_UPDATE;
    }

    if (ui->hshow && ui->hpencil) {
        xi = state->common->xinfo[ui->hx + ui->hy*(state->common->params.w+2)];
        if (xi >= 0 && !state->common->fixed[xi]) {
            if (button == 'g' || button == 'G' || button == '1') {
                sprintf(buf,"g%d",xi);
                if (!ui->hcursor && !ui->hpencil) {
                    ui->hpencil = false;
                    ui->hshow = false;
                }
                return dupstr(buf);
            }
            if (button == 'v' || button == 'V' || button == '2') {
                sprintf(buf,"v%d",xi);
                if (!ui->hcursor && !ui->hpencil) {
                    ui->hpencil = false;
                    ui->hshow = false;
                }
                return dupstr(buf);
            }
            if (button == 'z' || button == 'Z' || button == '3') {
                sprintf(buf,"z%d",xi);
                if (!ui->hcursor && !ui->hpencil) {
                    ui->hpencil = false;
                    ui->hshow = false;
                }
                return dupstr(buf);
            }
            if (button == 'e' || button == 'E' || button == CURSOR_SELECT2 ||
                button == '0' || button == '\b') {
<<<<<<< HEAD
                sprintf(buf,"E%d",xi);
                if (!ui->hcursor && !ui->hpencil) {
=======
                if (!ui->hcursor) {
>>>>>>> 425942c8
                    ui->hpencil = false;
                    ui->hshow = false;
                }
                if (state->pencils[xi] == 0)
                    return ui->hcursor ? NULL : UI_UPDATE;
                sprintf(buf,"E%d",xi);
                return dupstr(buf);
            }
        }       
    }

    if (gx > 0 && gx < ds->w+1 && gy > 0 && gy < ds->h+1) {
        xi = state->common->xinfo[gx+gy*(state->common->params.w+2)];
        if (xi >= 0 && !state->common->fixed[xi]) {
            g = state->guess[xi];
            if (!ui->hshow) {
                if (button == LEFT_BUTTON) {
                    ui->hshow = true;
                    ui->hpencil = false;
                    ui->hcursor = false;
                    ui->hx = gx; ui->hy = gy;
                    return UI_UPDATE;
                }
                else if (button == RIGHT_BUTTON && g == 7) {
                    ui->hshow = true;
                    ui->hpencil = true;
                    ui->hcursor = false;
                    ui->hx = gx; ui->hy = gy;
                    return UI_UPDATE;
                }
            }
            else if (ui->hshow) {
                if (button == LEFT_BUTTON) {
                    if (!ui->hpencil) {
                        if (gx == ui->hx && gy == ui->hy) {
                            ui->hshow = false;
                            ui->hpencil = false;
                            ui->hcursor = false;
                            ui->hx = 0; ui->hy = 0;
                            return UI_UPDATE;
                        }
                        else {
                            ui->hshow = true;
                            ui->hpencil = false;
                            ui->hcursor = false;
                            ui->hx = gx; ui->hy = gy;
                            return UI_UPDATE;
                        }
                    }
                    else {
                        ui->hshow = true;
                        ui->hpencil = false;
                        ui->hcursor = false;
                        ui->hx = gx; ui->hy = gy;
                        return UI_UPDATE;
                    }
                }
                else if (button == RIGHT_BUTTON) {
                    if (!ui->hpencil && g == 7) {
                        ui->hshow = true;
                        ui->hpencil = true;
                        ui->hcursor = false;
                        ui->hx = gx; ui->hy = gy;
                        return UI_UPDATE;
                    }
                    else {
                        if (gx == ui->hx && gy == ui->hy) {
                            ui->hshow = false;
                            ui->hpencil = false;
                            ui->hcursor = false;
                            ui->hx = 0; ui->hy = 0;
                            return UI_UPDATE;
                        }
                        else if (g == 7) {
                            ui->hshow = true;
                            ui->hpencil = true;
                            ui->hcursor = false;
                            ui->hx = gx; ui->hy = gy;
                            return UI_UPDATE;
                        }
                    }
                }
            }
        }
    } else if (button == LEFT_BUTTON) {
        if (is_clue(state, gx, gy)) {
            sprintf(buf, "D%d,%d", gx, gy);
            return dupstr(buf);
        }
    }

    return NULL;
}

static bool check_numbers_draw(game_state *state, int *guess) {
    bool valid, filled;
    int i,x,y,xy;
    int count_ghosts, count_vampires, count_zombies;

    count_ghosts = count_vampires = count_zombies = 0;  
    for (i=0;i<state->common->num_total;i++) {
        if (guess[i] == 1) count_ghosts++;
        if (guess[i] == 2) count_vampires++;
        if (guess[i] == 4) count_zombies++;
    }

    valid = true;
    filled = (count_ghosts + count_vampires + count_zombies >=
              state->common->num_total);

    if (count_ghosts > state->common->num_ghosts ||
        (filled && count_ghosts != state->common->num_ghosts) ) {
        valid = false; 
        state->count_errors[0] = true; 
        for (x=1;x<state->common->params.w+1;x++)
            for (y=1;y<state->common->params.h+1;y++) {
                xy = x+y*(state->common->params.w+2);
                if (state->common->xinfo[xy] >= 0 &&
                    guess[state->common->xinfo[xy]] == 1)
                    state->cell_errors[xy] = true;
            }
    }
    if (count_vampires > state->common->num_vampires ||
        (filled && count_vampires != state->common->num_vampires) ) {
        valid = false; 
        state->count_errors[1] = true; 
        for (x=1;x<state->common->params.w+1;x++)
            for (y=1;y<state->common->params.h+1;y++) {
                xy = x+y*(state->common->params.w+2);
                if (state->common->xinfo[xy] >= 0 &&
                    guess[state->common->xinfo[xy]] == 2)
                    state->cell_errors[xy] = true;
            }
    }
    if (count_zombies > state->common->num_zombies ||
        (filled && count_zombies != state->common->num_zombies) )  {
        valid = false; 
        state->count_errors[2] = true; 
        for (x=1;x<state->common->params.w+1;x++)
            for (y=1;y<state->common->params.h+1;y++) {
                xy = x+y*(state->common->params.w+2);
                if (state->common->xinfo[xy] >= 0 &&
                    guess[state->common->xinfo[xy]] == 4)
                    state->cell_errors[xy] = true;
            }
    }

    return valid;
}

static bool check_path_solution(game_state *state, int p) {
    int i;
    bool mirror;
    int count;
    bool correct;
    int unfilled;

    count = 0;
    mirror = false;
    correct = true;

    unfilled = 0;
    for (i=0;i<state->common->paths[p].length;i++) {
        if (state->common->paths[p].p[i] == -1) mirror = true;
        else {
            if (state->guess[state->common->paths[p].p[i]] == 1 && mirror)
                count++;
            else if (state->guess[state->common->paths[p].p[i]] == 2 && !mirror)
                count++;
            else if (state->guess[state->common->paths[p].p[i]] == 4)
                count++;
            else if (state->guess[state->common->paths[p].p[i]] == 7)
                unfilled++;
        }
    }

    if (count            > state->common->paths[p].sightings_start ||
        count + unfilled < state->common->paths[p].sightings_start)
    {
        correct = false;
        state->hint_errors[state->common->paths[p].grid_start] = true;
    }

    count = 0;
    mirror = false;
    unfilled = 0;
    for (i=state->common->paths[p].length-1;i>=0;i--) {
        if (state->common->paths[p].p[i] == -1) mirror = true;
        else {
            if (state->guess[state->common->paths[p].p[i]] == 1 && mirror)
                count++;
            else if (state->guess[state->common->paths[p].p[i]] == 2 && !mirror)
                count++;
            else if (state->guess[state->common->paths[p].p[i]] == 4)
                count++;
            else if (state->guess[state->common->paths[p].p[i]] == 7)
                unfilled++;
        }
    }

    if (count            > state->common->paths[p].sightings_end ||
        count + unfilled < state->common->paths[p].sightings_end)
    {
        correct = false;
        state->hint_errors[state->common->paths[p].grid_end] = true;
    }

    if (!correct) {
        for (i=0;i<state->common->paths[p].length;i++) 
            state->cell_errors[state->common->paths[p].xy[i]] = true;
    }

    return correct;
}

static game_state *execute_move(const game_state *state, const char *move)
{
    int x,y,n,p,i;
    char c;
    bool correct; 
    bool solver; 

    game_state *ret = dup_game(state);
    solver = false;

    while (*move) {
        c = *move;
        if (c == 'S') {
            move++;
            solver = true;
        }
        if (c == 'G' || c == 'V' || c == 'Z' || c == 'E' ||
            c == 'g' || c == 'v' || c == 'z') {
            move++;
            sscanf(move, "%d%n", &x, &n);
            if (c == 'G') ret->guess[x] = 1;
            if (c == 'V') ret->guess[x] = 2;
            if (c == 'Z') ret->guess[x] = 4;
            if (c == 'E') { ret->guess[x] = 7; ret->pencils[x] = 0; }
            if (c == 'g') ret->pencils[x] ^= 1;
            if (c == 'v') ret->pencils[x] ^= 2;
            if (c == 'z') ret->pencils[x] ^= 4;
            move += n;
        }
        if (c == 'D' && sscanf(move + 1, "%d,%d%n", &x, &y, &n) == 2 &&
            is_clue(ret, x, y)) {
            ret->hints_done[clue_index(ret, x, y)] ^= 1;
            move += n + 1;
        }
        if (c == 'M') {
            /*
             * Fill in absolutely all pencil marks in unfilled
             * squares, for those who like to play by the rigorous
             * approach of starting off in that state and eliminating
             * things.
             */
            for (i = 0; i < ret->common->wh; i++)
                if (ret->guess[i] == 7)
                    ret->pencils[i] = 7;
            move++;
        }
        if (*move == ';') move++;
    }

    correct = true;

    for (i=0;i<ret->common->wh;i++) ret->cell_errors[i] = false;
    for (i=0;i<2*ret->common->num_paths;i++) ret->hint_errors[i] = false;
    for (i=0;i<3;i++) ret->count_errors[i] = false;

    if (!check_numbers_draw(ret,ret->guess)) correct = false;

    for (p=0;p<state->common->num_paths;p++)
        if (!check_path_solution(ret,p)) correct = false;

    for (i=0;i<state->common->num_total;i++)
        if (!(ret->guess[i] == 1 || ret->guess[i] == 2 ||
              ret->guess[i] == 4)) correct = false;

    if (correct && !solver) ret->solved = true;
    if (solver) ret->cheated = true;

    return ret;
}

/* ----------------------------------------------------------------------
 * Drawing routines.
 */

#define PREFERRED_TILE_SIZE 64

static void game_compute_size(const game_params *params, int tilesize,
                              int *x, int *y)
{
    /* Ick: fake up `ds->tilesize' for macro expansion purposes */
    struct { int tilesize; } ads, *ds = &ads;
    ads.tilesize = tilesize;

    *x = 2*BORDER+(params->w+2)*TILESIZE;
    *y = 2*BORDER+(params->h+3)*TILESIZE;
    return;
}

static void game_set_size(drawing *dr, game_drawstate *ds,
                          const game_params *params, int tilesize)
{
    ds->tilesize = tilesize;
    return;
}

#define COLOUR(ret, i, r, g, b)     ((ret[3*(i)+0] = (r)), (ret[3*(i)+1] = (g)), (ret[3*(i)+2] = (b)))

static float *game_colours(frontend *fe, int *ncolours)
{
    float *ret = snewn(3 * NCOLOURS, float);

    frontend_default_colour(fe, &ret[COL_BACKGROUND * 3]);

    ret[COL_GRID * 3 + 0] = 0.0F;
    ret[COL_GRID * 3 + 1] = 0.0F;
    ret[COL_GRID * 3 + 2] = 0.0F;

    ret[COL_TEXT * 3 + 0] = 0.0F;
    ret[COL_TEXT * 3 + 1] = 0.0F;
    ret[COL_TEXT * 3 + 2] = 0.0F;

    ret[COL_ERROR * 3 + 0] = 1.0F;
    ret[COL_ERROR * 3 + 1] = 0.0F;
    ret[COL_ERROR * 3 + 2] = 0.0F;

    ret[COL_HIGHLIGHT * 3 + 0] = 0.78F * ret[COL_BACKGROUND * 3 + 0];
    ret[COL_HIGHLIGHT * 3 + 1] = 0.78F * ret[COL_BACKGROUND * 3 + 1];
    ret[COL_HIGHLIGHT * 3 + 2] = 0.78F * ret[COL_BACKGROUND * 3 + 2];

    ret[COL_FLASH * 3 + 0] = 1.0F;
    ret[COL_FLASH * 3 + 1] = 1.0F;
    ret[COL_FLASH * 3 + 2] = 1.0F;

    ret[COL_GHOST * 3 + 0] = ret[COL_BACKGROUND * 3 + 0] * 0.5F;
    ret[COL_GHOST * 3 + 1] = ret[COL_BACKGROUND * 3 + 0];
    ret[COL_GHOST * 3 + 2] = ret[COL_BACKGROUND * 3 + 0];

    ret[COL_ZOMBIE * 3 + 0] = ret[COL_BACKGROUND * 3 + 0] * 0.5F;
    ret[COL_ZOMBIE * 3 + 1] = ret[COL_BACKGROUND * 3 + 0];
    ret[COL_ZOMBIE * 3 + 2] = ret[COL_BACKGROUND * 3 + 0] * 0.5F;

    ret[COL_VAMPIRE * 3 + 0] = ret[COL_BACKGROUND * 3 + 0];
    ret[COL_VAMPIRE * 3 + 1] = ret[COL_BACKGROUND * 3 + 0] * 0.9F;
    ret[COL_VAMPIRE * 3 + 2] = ret[COL_BACKGROUND * 3 + 0] * 0.9F;

    ret[COL_DONE * 3 + 0] = ret[COL_BACKGROUND * 3 + 0] / 1.5F;
    ret[COL_DONE * 3 + 1] = ret[COL_BACKGROUND * 3 + 1] / 1.5F;
    ret[COL_DONE * 3 + 2] = ret[COL_BACKGROUND * 3 + 2] / 1.5F;

    *ncolours = NCOLOURS;
    return ret;
}

static game_drawstate *game_new_drawstate(drawing *dr, const game_state *state)
{
    int i;
    struct game_drawstate *ds = snew(struct game_drawstate);

    ds->tilesize = 0;
    ds->started = ds->solved = false;
    ds->w = state->common->params.w;
    ds->h = state->common->params.h;
    ds->ascii = false;
    
    ds->count_errors[0] = false;
    ds->count_errors[1] = false;
    ds->count_errors[2] = false;

    ds->monsters = snewn(state->common->num_total,int);
    for (i=0;i<(state->common->num_total);i++)
        ds->monsters[i] = 7;
    ds->pencils = snewn(state->common->num_total,unsigned char);
    for (i=0;i<state->common->num_total;i++)
        ds->pencils[i] = 0;

    ds->cell_errors = snewn(state->common->wh,bool);
    for (i=0;i<state->common->wh;i++)
        ds->cell_errors[i] = false;
    ds->hint_errors = snewn(2*state->common->num_paths,bool);
    for (i=0;i<2*state->common->num_paths;i++)
        ds->hint_errors[i] = false;
    ds->hints_done = snewn(2 * state->common->num_paths, bool);
    memset(ds->hints_done, 0,
           2 * state->common->num_paths * sizeof(bool));

    ds->hshow = false;
    ds->hpencil = false;
    ds->hflash = false;
    ds->hx = ds->hy = 0;
    return ds;
}

static void game_free_drawstate(drawing *dr, game_drawstate *ds) {
    sfree(ds->hints_done);
    sfree(ds->hint_errors);
    sfree(ds->cell_errors);
    sfree(ds->pencils);
    sfree(ds->monsters);
    sfree(ds);
    return;
}

static void draw_cell_background(drawing *dr, game_drawstate *ds,
                                 const game_state *state, const game_ui *ui,
                                 int x, int y) {

    bool hon;
    int dx,dy;
    dx = BORDER+(x* ds->tilesize)+(TILESIZE/2);
    dy = BORDER+(y* ds->tilesize)+(TILESIZE/2)+TILESIZE;

    hon = (ui->hshow && x == ui->hx && y == ui->hy);
    draw_rect(dr,dx-(TILESIZE/2)+1,dy-(TILESIZE/2)+1,TILESIZE-1,TILESIZE-1,(hon && !ui->hpencil) ? COL_HIGHLIGHT : COL_BACKGROUND);

    if (hon && ui->hpencil) {
        int coords[6];
        coords[0] = dx-(TILESIZE/2)+1;
        coords[1] = dy-(TILESIZE/2)+1;
        coords[2] = coords[0] + TILESIZE/2;
        coords[3] = coords[1];
        coords[4] = coords[0];
        coords[5] = coords[1] + TILESIZE/2;
        draw_polygon(dr, coords, 3, COL_HIGHLIGHT, COL_HIGHLIGHT);
    }

    draw_update(dr,dx-(TILESIZE/2)+1,dy-(TILESIZE/2)+1,TILESIZE-1,TILESIZE-1);

    return;
}

static void draw_circle_or_point(drawing *dr, int cx, int cy, int radius,
                                 int colour)
{
    if (radius > 0)
        draw_circle(dr, cx, cy, radius, colour, colour);
    else
        draw_rect(dr, cx, cy, 1, 1, colour);
}

static void draw_monster(drawing *dr, game_drawstate *ds, int x, int y,
                         int tilesize, bool hflash, int monster)
{
    int black = (hflash ? COL_FLASH : COL_TEXT);
    
    if (monster == 1) {                /* ghost */
        int poly[80], i, j;

        clip(dr,x-(tilesize/2)+2,y-(tilesize/2)+2,tilesize-3,tilesize/2+1);
        draw_circle(dr,x,y,2*tilesize/5, COL_GHOST,black);
        unclip(dr);

        i = 0;
        poly[i++] = x - 2*tilesize/5;
        poly[i++] = y-2;
        poly[i++] = x - 2*tilesize/5;
        poly[i++] = y + 2*tilesize/5;

        for (j = 0; j < 3; j++) {
            int total = (2*tilesize/5) * 2;
            int before = total * j / 3;
            int after = total * (j+1) / 3;
            int mid = (before + after) / 2;
            poly[i++] = x - 2*tilesize/5 + mid;
            poly[i++] = y + 2*tilesize/5 - (total / 6);
            poly[i++] = x - 2*tilesize/5 + after;
            poly[i++] = y + 2*tilesize/5;
        }

        poly[i++] = x + 2*tilesize/5;
        poly[i++] = y-2;

        clip(dr,x-(tilesize/2)+2,y,tilesize-3,tilesize-(tilesize/2)-1);
        draw_polygon(dr, poly, i/2, COL_GHOST, black);
        unclip(dr);

        draw_circle(dr,x-tilesize/6,y-tilesize/12,tilesize/10,
                    COL_BACKGROUND,black);
        draw_circle(dr,x+tilesize/6,y-tilesize/12,tilesize/10,
                    COL_BACKGROUND,black);
        
        draw_circle_or_point(dr,x-tilesize/6+1+tilesize/48,y-tilesize/12,
                             tilesize/48,black);
        draw_circle_or_point(dr,x+tilesize/6+1+tilesize/48,y-tilesize/12,
                             tilesize/48,black);
        
    } else if (monster == 2) {         /* vampire */
        int poly[80], i;

        clip(dr,x-(tilesize/2)+2,y-(tilesize/2)+2,tilesize-3,tilesize/2);
        draw_circle(dr,x,y,2*tilesize/5,black,black);
        unclip(dr);

        clip(dr,x-(tilesize/2)+2,y-(tilesize/2)+2,tilesize/2+1,tilesize/2);
        draw_circle(dr,x-tilesize/7,y,2*tilesize/5-tilesize/7,
                    COL_VAMPIRE,black);
        unclip(dr);
        clip(dr,x,y-(tilesize/2)+2,tilesize/2+1,tilesize/2);
        draw_circle(dr,x+tilesize/7,y,2*tilesize/5-tilesize/7,
                    COL_VAMPIRE,black);
        unclip(dr);

        clip(dr,x-(tilesize/2)+2,y,tilesize-3,tilesize/2);
        draw_circle(dr,x,y,2*tilesize/5, COL_VAMPIRE,black);
        unclip(dr);

        draw_circle(dr, x-tilesize/7, y-tilesize/16, tilesize/16,
                    COL_BACKGROUND, black);
        draw_circle(dr, x+tilesize/7, y-tilesize/16, tilesize/16,
                    COL_BACKGROUND, black);
        draw_circle_or_point(dr, x-tilesize/7, y-tilesize/16, tilesize/48,
                             black);
        draw_circle_or_point(dr, x+tilesize/7, y-tilesize/16, tilesize/48,
                             black);

        clip(dr, x-(tilesize/2)+2, y+tilesize/8, tilesize-3, tilesize/4);

        i = 0;
        poly[i++] = x-3*tilesize/16;
        poly[i++] = y+1*tilesize/8;
        poly[i++] = x-2*tilesize/16;
        poly[i++] = y+7*tilesize/24;
        poly[i++] = x-1*tilesize/16;
        poly[i++] = y+1*tilesize/8;
        draw_polygon(dr, poly, i/2, COL_BACKGROUND, black);
        i = 0;
        poly[i++] = x+3*tilesize/16;
        poly[i++] = y+1*tilesize/8;
        poly[i++] = x+2*tilesize/16;
        poly[i++] = y+7*tilesize/24;
        poly[i++] = x+1*tilesize/16;
        poly[i++] = y+1*tilesize/8;
        draw_polygon(dr, poly, i/2, COL_BACKGROUND, black);

        draw_circle(dr, x, y-tilesize/5, 2*tilesize/5, COL_VAMPIRE, black);
        unclip(dr);

    } else if (monster == 4) {         /* zombie */
        draw_circle(dr,x,y,2*tilesize/5, COL_ZOMBIE,black);

        draw_line(dr,
                  x-tilesize/7-tilesize/16, y-tilesize/12-tilesize/16,
                  x-tilesize/7+tilesize/16, y-tilesize/12+tilesize/16,
                  black);
        draw_line(dr,
                  x-tilesize/7+tilesize/16, y-tilesize/12-tilesize/16,
                  x-tilesize/7-tilesize/16, y-tilesize/12+tilesize/16,
                  black);
        draw_line(dr,
                  x+tilesize/7-tilesize/16, y-tilesize/12-tilesize/16,
                  x+tilesize/7+tilesize/16, y-tilesize/12+tilesize/16,
                  black);
        draw_line(dr,
                  x+tilesize/7+tilesize/16, y-tilesize/12-tilesize/16,
                  x+tilesize/7-tilesize/16, y-tilesize/12+tilesize/16,
                  black);

        clip(dr, x-tilesize/5, y+tilesize/6, 2*tilesize/5+1, tilesize/2);
        draw_circle(dr, x-tilesize/15, y+tilesize/6, tilesize/12,
                    COL_BACKGROUND, black);
        unclip(dr);

        draw_line(dr, x-tilesize/5, y+tilesize/6, x+tilesize/5, y+tilesize/6,
                  black);
    }

    draw_update(dr,x-(tilesize/2)+2,y-(tilesize/2)+2,tilesize-3,tilesize-3);
}

static void draw_monster_count(drawing *dr, game_drawstate *ds,
                               const game_state *state, int c, bool hflash) {
    int dx,dy;
    char buf[8];
    char bufm[8];
    
    dy = TILESIZE/4;
    dx = BORDER+(ds->w+2)*TILESIZE/2+TILESIZE/4;
    switch (c) {
      case 0: 
        sprintf(buf,"%d",state->common->num_ghosts);
        sprintf(bufm,"G");
        dx -= 3*TILESIZE/2;
        break;
      case 1: 
        sprintf(buf,"%d",state->common->num_vampires); 
        sprintf(bufm,"V");
        break;
      case 2: 
        sprintf(buf,"%d",state->common->num_zombies); 
        sprintf(bufm,"Z");
        dx += 3*TILESIZE/2;
        break;
    }

    draw_rect(dr, dx-2*TILESIZE/3, dy, 3*TILESIZE/2, TILESIZE,
              COL_BACKGROUND);
    if (!ds->ascii) { 
        draw_monster(dr, ds, dx-TILESIZE/3, dy+TILESIZE/2,
                     2*TILESIZE/3, hflash, 1<<c);
    } else {
        draw_text(dr, dx-TILESIZE/3,dy+TILESIZE/2,FONT_VARIABLE,TILESIZE/2,
                  ALIGN_HCENTRE|ALIGN_VCENTRE,
                  hflash ? COL_FLASH : COL_TEXT, bufm);
    }
    draw_text(dr, dx, dy+TILESIZE/2, FONT_VARIABLE, TILESIZE/2,
              ALIGN_HLEFT|ALIGN_VCENTRE,
              (state->count_errors[c] ? COL_ERROR :
               hflash ? COL_FLASH : COL_TEXT), buf);
    draw_update(dr, dx-2*TILESIZE/3, dy, 3*TILESIZE/2, TILESIZE);

    return;
}

static void draw_path_hint(drawing *dr, game_drawstate *ds,
                           const struct game_params *params,
                           int hint_index, bool hflash, int hint) {
    int x, y, color, dx, dy, text_dx, text_dy, text_size;
    char buf[4];

    if (ds->hint_errors[hint_index])
        color = COL_ERROR;
    else if (hflash)
        color = COL_FLASH;
    else if (ds->hints_done[hint_index])
        color = COL_DONE;
    else
        color = COL_TEXT;

    range2grid(hint_index, params->w, params->h, &x, &y);
    /* Upper-left corner of the "tile" */
    dx = BORDER + x * TILESIZE;
    dy = BORDER + y * TILESIZE + TILESIZE;
    /* Center of the "tile" */
    text_dx = dx + TILESIZE / 2;
    text_dy = dy +  TILESIZE / 2;
    /* Avoid wiping out the borders of the puzzle */
    dx += 2;
    dy += 2;
    text_size = TILESIZE - 3;

    sprintf(buf,"%d", hint);
    draw_rect(dr, dx, dy, text_size, text_size, COL_BACKGROUND);
    draw_text(dr, text_dx, text_dy, FONT_FIXED, TILESIZE / 2,
              ALIGN_HCENTRE | ALIGN_VCENTRE, color, buf);
    draw_update(dr, dx, dy, text_size, text_size);

    return;
}

static void draw_mirror(drawing *dr, game_drawstate *ds,
                        const game_state *state, int x, int y,
                        bool hflash, int mirror) {
    int dx,dy,mx1,my1,mx2,my2;
    dx = BORDER+(x* ds->tilesize)+(TILESIZE/2);
    dy = BORDER+(y* ds->tilesize)+(TILESIZE/2)+TILESIZE;

    if (mirror == CELL_MIRROR_L) {
        mx1 = dx-(TILESIZE/4);
        my1 = dy-(TILESIZE/4);
        mx2 = dx+(TILESIZE/4);
        my2 = dy+(TILESIZE/4);
    }
    else {
        mx1 = dx-(TILESIZE/4);
        my1 = dy+(TILESIZE/4);
        mx2 = dx+(TILESIZE/4);
        my2 = dy-(TILESIZE/4);
    }
    draw_thick_line(dr,(float)(TILESIZE/16),mx1,my1,mx2,my2,
                    hflash ? COL_FLASH : COL_TEXT);
    draw_update(dr,dx-(TILESIZE/2)+1,dy-(TILESIZE/2)+1,TILESIZE-1,TILESIZE-1);

    return;
}

static void draw_big_monster(drawing *dr, game_drawstate *ds,
                             const game_state *state, int x, int y,
                             bool hflash, int monster)
{
    int dx,dy;
    char buf[10];
    dx = BORDER+(x* ds->tilesize)+(TILESIZE/2);
    dy = BORDER+(y* ds->tilesize)+(TILESIZE/2)+TILESIZE;
    if (ds->ascii) {
        if (monster == 1) sprintf(buf,"G");
        else if (monster == 2) sprintf(buf,"V");
        else if (monster == 4) sprintf(buf,"Z");
        else sprintf(buf," ");
        draw_text(dr,dx,dy,FONT_FIXED,TILESIZE/2,ALIGN_HCENTRE|ALIGN_VCENTRE,
                  hflash ? COL_FLASH : COL_TEXT,buf);
        draw_update(dr,dx-(TILESIZE/2)+2,dy-(TILESIZE/2)+2,TILESIZE-3,
                    TILESIZE-3);
    }
    else {
        draw_monster(dr, ds, dx, dy, 3*TILESIZE/4, hflash, monster);
    }
    return;
}

static void draw_pencils(drawing *dr, game_drawstate *ds,
                         const game_state *state, int x, int y, int pencil)
{
    int dx, dy;
    int monsters[4];
    int i, j, px, py;
    char buf[10];
    dx = BORDER+(x* ds->tilesize)+(TILESIZE/4);
    dy = BORDER+(y* ds->tilesize)+(TILESIZE/4)+TILESIZE;

    for (i = 0, j = 1; j < 8; j *= 2)
        if (pencil & j)
            monsters[i++] = j;
    while (i < 4)
        monsters[i++] = 0;

    for (py = 0; py < 2; py++)
        for (px = 0; px < 2; px++)
            if (monsters[py*2+px]) {
                if (!ds->ascii) {
                    draw_monster(dr, ds,
                                 dx + TILESIZE/2 * px, dy + TILESIZE/2 * py,
                                 TILESIZE/2, false, monsters[py*2+px]);
                }
                else {
                    switch (monsters[py*2+px]) {
                      case 1: sprintf(buf,"G"); break;
                      case 2: sprintf(buf,"V"); break;
                      case 4: sprintf(buf,"Z"); break;
                    }
                    draw_text(dr,dx + TILESIZE/2 * px,dy + TILESIZE/2 * py,
                              FONT_FIXED,TILESIZE/4,ALIGN_HCENTRE|ALIGN_VCENTRE,
                              COL_TEXT,buf);
                }
            }
    draw_update(dr,dx-(TILESIZE/4)+2,dy-(TILESIZE/4)+2,
                (TILESIZE/2)-3,(TILESIZE/2)-3);

    return;
}

#define FLASH_TIME 0.7F

static bool is_hint_stale(const game_drawstate *ds, bool hflash,
                          const game_state *state, int index)
{
    bool ret = false;
    if (!ds->started) ret = true;
    if (ds->hflash != hflash) ret = true;

    if (ds->hint_errors[index] != state->hint_errors[index]) {
        ds->hint_errors[index] = state->hint_errors[index];
        ret = true;
    }

    if (ds->hints_done[index] != state->hints_done[index]) {
        ds->hints_done[index] = state->hints_done[index];
        ret = true;
    }

    return ret;
}

static void game_redraw(drawing *dr, game_drawstate *ds,
                        const game_state *oldstate, const game_state *state,
                        int dir, const game_ui *ui,
                        float animtime, float flashtime)
{
    int i,j,x,y,xy;
    int xi, c;
    bool stale, hflash, hchanged, changed_ascii;

    hflash = (int)(flashtime * 5 / FLASH_TIME) % 2;

    /* Draw static grid components at startup */    
    if (!ds->started) { 
        draw_rect(dr, BORDER+TILESIZE-1, BORDER+2*TILESIZE-1,
                  (ds->w)*TILESIZE +3, (ds->h)*TILESIZE +3, COL_GRID);
        for (i=0;i<ds->w;i++)
            for (j=0;j<ds->h;j++)
                draw_rect(dr, BORDER+(ds->tilesize*(i+1))+1,
                          BORDER+(ds->tilesize*(j+2))+1, ds->tilesize-1,
                          ds->tilesize-1, COL_BACKGROUND);
        draw_update(dr, 0, 0, 2*BORDER+(ds->w+2)*TILESIZE,
                    2*BORDER+(ds->h+3)*TILESIZE);
    }

    hchanged = false;
    if (ds->hx != ui->hx || ds->hy != ui->hy ||
        ds->hshow != ui->hshow || ds->hpencil != ui->hpencil)
        hchanged = true;

    if (ds->ascii != ui->ascii) {
        ds->ascii = ui->ascii;
        changed_ascii = true;
    } else
        changed_ascii = false;

    /* Draw monster count hints */

    for (i=0;i<3;i++) {
        stale = false;
        if (!ds->started) stale = true;
        if (ds->hflash != hflash) stale = true;
        if (changed_ascii) stale = true;
        if (ds->count_errors[i] != state->count_errors[i]) {
            stale = true;
            ds->count_errors[i] = state->count_errors[i];
        }
        
        if (stale) {
            draw_monster_count(dr, ds, state, i, hflash);
        }
    }

    /* Draw path count hints */
    for (i=0;i<state->common->num_paths;i++) {
        struct path *path = &state->common->paths[i];
        
        if (is_hint_stale(ds, hflash, state, path->grid_start)) {
            draw_path_hint(dr, ds, &state->common->params, path->grid_start,
                           hflash, path->sightings_start);
        }

        if (is_hint_stale(ds, hflash, state, path->grid_end)) {
            draw_path_hint(dr, ds, &state->common->params, path->grid_end,
                           hflash, path->sightings_end);
        }
    }

    /* Draw puzzle grid contents */
    for (x = 1; x < ds->w+1; x++)
        for (y = 1; y < ds->h+1; y++) {
            stale = false;
            xy = x+y*(state->common->params.w+2);
            xi = state->common->xinfo[xy];
            c = state->common->grid[xy];
    
            if (!ds->started) stale = true;
            if (ds->hflash != hflash) stale = true;
            if (changed_ascii) stale = true;
        
            if (hchanged) {
                if ((x == ui->hx && y == ui->hy) ||
                    (x == ds->hx && y == ds->hy))
                    stale = true;
            }

            if (xi >= 0 && (state->guess[xi] != ds->monsters[xi]) ) {
                stale = true;
                ds->monsters[xi] = state->guess[xi];
            }
        
            if (xi >= 0 && (state->pencils[xi] != ds->pencils[xi]) ) {
                stale = true;
                ds->pencils[xi] = state->pencils[xi];
            }

            if (state->cell_errors[xy] != ds->cell_errors[xy]) {
                stale = true;
                ds->cell_errors[xy] = state->cell_errors[xy];
            }
                
            if (stale) {
                draw_cell_background(dr, ds, state, ui, x, y);
                if (xi < 0) 
                    draw_mirror(dr, ds, state, x, y, hflash, c);
                else if (state->guess[xi] == 1 || state->guess[xi] == 2 ||
                         state->guess[xi] == 4)
                    draw_big_monster(dr, ds, state, x, y, hflash, state->guess[xi]);
                else 
                    draw_pencils(dr, ds, state, x, y, state->pencils[xi]);
            }
        }

    ds->hx = ui->hx; ds->hy = ui->hy;
    ds->hshow = ui->hshow;
    ds->hpencil = ui->hpencil;
    ds->hflash = hflash;
    ds->started = true;
    return;
}

static float game_anim_length(const game_state *oldstate,
                              const game_state *newstate, int dir, game_ui *ui)
{
    return 0.0F;
}

static float game_flash_length(const game_state *oldstate,
                               const game_state *newstate, int dir, game_ui *ui)
{
    return (!oldstate->solved && newstate->solved && !oldstate->cheated &&
            !newstate->cheated) ? FLASH_TIME : 0.0F;
}

static void game_get_cursor_location(const game_ui *ui,
                                     const game_drawstate *ds,
                                     const game_state *state,
                                     const game_params *params,
                                     int *x, int *y, int *w, int *h)
{
    if(ui->hshow) {
        *x = BORDER + (ui->hx) * TILESIZE;
        *y = BORDER + (ui->hy + 1) * TILESIZE;
        *w = *h = TILESIZE;
    }
}

static int game_status(const game_state *state)
{
    return state->solved;
}

static bool game_timing_state(const game_state *state, game_ui *ui)
{
    return true;
}

static void game_print_size(const game_params *params, float *x, float *y)
{
}

static void game_print(drawing *dr, const game_state *state, int tilesize)
{
}

#ifdef COMBINED
#define thegame undead
#endif

const struct game thegame = {
    "Undead", "games.undead", "undead",
    default_params,
    game_fetch_preset, NULL,
    decode_params,
    encode_params,
    free_params,
    dup_params,
    true, game_configure, custom_params,
    validate_params,
    new_game_desc,
    validate_desc,
    new_game,
    dup_game,
    free_game,
    true, solve_game,
    true, game_can_format_as_text_now, game_text_format,
    new_ui,
    free_ui,
    encode_ui,
    decode_ui,
    game_request_keys,
    game_changed_state,
    current_key_label,
    interpret_move,
    execute_move,
    PREFERRED_TILE_SIZE, game_compute_size, game_set_size,
    game_colours,
    game_new_drawstate,
    game_free_drawstate,
    game_redraw,
    game_anim_length,
    game_flash_length,
    game_get_cursor_location,
    game_status,
    false, false, game_print_size, game_print,
    false,                 /* wants_statusbar */
    false, game_timing_state,
    0,                     /* flags */
};<|MERGE_RESOLUTION|>--- conflicted
+++ resolved
@@ -1849,12 +1849,7 @@
             }
             if (button == 'e' || button == 'E' || button == CURSOR_SELECT2 ||
                 button == '0' || button == '\b') {
-<<<<<<< HEAD
-                sprintf(buf,"E%d",xi);
                 if (!ui->hcursor && !ui->hpencil) {
-=======
-                if (!ui->hcursor) {
->>>>>>> 425942c8
                     ui->hpencil = false;
                     ui->hshow = false;
                 }
