/*
 * net.c: Net game.
 */

#include <stdio.h>
#include <stdlib.h>
#include <string.h>
#include <assert.h>
#include <ctype.h>
#include <limits.h>
#ifdef NO_TGMATH_H
#  include <math.h>
#else
#  include <tgmath.h>
#endif

#include "puzzles.h"
#include "tree234.h"

/*
 * The standard user interface for Net simply has left- and
 * right-button mouse clicks in a square rotate it one way or the
 * other. We also provide, by #ifdef, a separate interface based on
 * rotational dragging motions. I initially developed this for the
 * Mac on the basis that it might work better than the click
 * interface with only one mouse button available, but in fact
 * found it to be quite strange and unintuitive. Apparently it
 * works better on stylus-driven platforms such as Palm and
 * PocketPC, though, so we enable it by default there.
 */
#ifdef STYLUS_BASED
#define USE_DRAGGING
#endif

/* Direction and other bitfields */
#define R 0x01
#define U 0x02
#define L 0x04
#define D 0x08
#define LOCKED 0x10
#define ACTIVE 0x20
#define RERR (R << 6)
#define UERR (U << 6)
#define LERR (L << 6)
#define DERR (D << 6)
#define ERR(dir) ((dir) << 6)

/* Rotations: Anticlockwise, Clockwise, Flip, general rotate */
#define A(x) ( (((x) & 0x07) << 1) | (((x) & 0x08) >> 3) )
#define C(x) ( (((x) & 0x0E) >> 1) | (((x) & 0x01) << 3) )
#define F(x) ( (((x) & 0x0C) >> 2) | (((x) & 0x03) << 2) )
#define ROT(x, n) ( ((n)&3) == 0 ? (x) : \
		    ((n)&3) == 1 ? A(x) : \
		    ((n)&3) == 2 ? F(x) : C(x) )

/* X and Y displacements */
#define X(x) ( (x) == R ? +1 : (x) == L ? -1 : 0 )
#define Y(x) ( (x) == D ? +1 : (x) == U ? -1 : 0 )

/* Bit count */
#define COUNT(x) ( (((x) & 0x08) >> 3) + (((x) & 0x04) >> 2) + \
		   (((x) & 0x02) >> 1) + ((x) & 0x01) )

#define PREFERRED_TILE_SIZE 32
#define TILE_SIZE (ds->tilesize)
#define LINE_THICK ((TILE_SIZE+47)/48)
#ifdef SMALL_SCREEN
#define WINDOW_OFFSET 4
#else
#define WINDOW_OFFSET 16
#endif

#define ROTATE_TIME 0.13F
#define FLASH_FRAME 0.07F

enum {
    COL_BACKGROUND,
    COL_LOCKED,
    COL_BORDER,
    COL_WIRE,
    COL_ENDPOINT,
    COL_POWERED,
    COL_BARRIER,
    COL_ERR,
    NCOLOURS
};

struct game_params {
    int width;
    int height;
    bool wrapping;
    bool unique;
    float barrier_probability;
};

typedef struct game_immutable_state {
    int refcount;
    unsigned char *barriers;
} game_immutable_state;

struct game_state {
    int width, height;
    bool wrapping, completed;
    int last_rotate_x, last_rotate_y, last_rotate_dir;
    bool used_solve;
    unsigned char *tiles;
    struct game_immutable_state *imm;
};

#define OFFSETWH(x2,y2,x1,y1,dir,width,height) \
    ( (x2) = ((x1) + width + X((dir))) % width, \
      (y2) = ((y1) + height + Y((dir))) % height)

#define OFFSET(x2,y2,x1,y1,dir,state) \
	OFFSETWH(x2,y2,x1,y1,dir,(state)->width,(state)->height)

#define index(state, a, x, y) ( a[(y) * (state)->width + (x)] )
#define tile(state, x, y)     index(state, (state)->tiles, x, y)
#define barrier(state, x, y)  index(state, (state)->imm->barriers, x, y)

struct xyd {
    int x, y, direction;
};

static int xyd_cmp(const void *av, const void *bv) {
    const struct xyd *a = (const struct xyd *)av;
    const struct xyd *b = (const struct xyd *)bv;
    if (a->x < b->x)
	return -1;
    if (a->x > b->x)
	return +1;
    if (a->y < b->y)
	return -1;
    if (a->y > b->y)
	return +1;
    if (a->direction < b->direction)
	return -1;
    if (a->direction > b->direction)
	return +1;
    return 0;
}

static int xyd_cmp_nc(void *av, void *bv) { return xyd_cmp(av, bv); }

static struct xyd *new_xyd(int x, int y, int direction)
{
    struct xyd *xyd = snew(struct xyd);
    xyd->x = x;
    xyd->y = y;
    xyd->direction = direction;
    return xyd;
}

/* ----------------------------------------------------------------------
 * Manage game parameters.
 */
static game_params *default_params(void)
{
    game_params *ret = snew(game_params);

    ret->width = 5;
    ret->height = 5;
    ret->wrapping = false;
    ret->unique = true;
    ret->barrier_probability = 0.0;

    return ret;
}

static const struct game_params net_presets[] = {
    {5, 5, false, true, 0.0},
    {7, 7, false, true, 0.0},
    {9, 9, false, true, 0.0},
    {11, 11, false, true, 0.0},
#ifndef SMALL_SCREEN
    {13, 11, false, true, 0.0},
#endif
    {5, 5, true, true, 0.0},
    {7, 7, true, true, 0.0},
    {9, 9, true, true, 0.0},
    {11, 11, true, true, 0.0},
#ifndef SMALL_SCREEN
    {13, 11, true, true, 0.0},
#endif
};

static bool game_fetch_preset(int i, char **name, game_params **params)
{
    game_params *ret;
    char str[80];

    if (i < 0 || i >= lenof(net_presets))
        return false;

    ret = snew(game_params);
    *ret = net_presets[i];

    sprintf(str, "%dx%d%s", ret->width, ret->height,
            ret->wrapping ? " wrapping" : "");

    *name = dupstr(str);
    *params = ret;
    return true;
}

static void free_params(game_params *params)
{
    sfree(params);
}

static game_params *dup_params(const game_params *params)
{
    game_params *ret = snew(game_params);
    *ret = *params;		       /* structure copy */
    return ret;
}

static void decode_params(game_params *ret, char const *string)
{
    char const *p = string;

    ret->width = atoi(p);
    while (*p && isdigit((unsigned char)*p)) p++;
    if (*p == 'x') {
        p++;
        ret->height = atoi(p);
        while (*p && isdigit((unsigned char)*p)) p++;
    } else {
        ret->height = ret->width;
    }

    while (*p) {
        if (*p == 'w') {
            p++;
	    ret->wrapping = true;
	} else if (*p == 'b') {
	    p++;
            ret->barrier_probability = (float)atof(p);
	    while (*p && (*p == '.' || isdigit((unsigned char)*p))) p++;
	} else if (*p == 'a') {
            p++;
	    ret->unique = false;
	} else
	    p++;		       /* skip any other gunk */
    }
}

static char *encode_params(const game_params *params, bool full)
{
    char ret[400];
    int len;

    len = sprintf(ret, "%dx%d", params->width, params->height);
    if (params->wrapping)
        ret[len++] = 'w';
    if (full && params->barrier_probability)
        len += sprintf(ret+len, "b%g", params->barrier_probability);
    if (full && !params->unique)
        ret[len++] = 'a';
    assert(len < lenof(ret));
    ret[len] = '\0';

    return dupstr(ret);
}

static config_item *game_configure(const game_params *params)
{
    config_item *ret;
    char buf[80];

    ret = snewn(6, config_item);

    ret[0].name = "Width";
    ret[0].type = C_STRING;
    sprintf(buf, "%d", params->width);
    ret[0].u.string.sval = dupstr(buf);

    ret[1].name = "Height";
    ret[1].type = C_STRING;
    sprintf(buf, "%d", params->height);
    ret[1].u.string.sval = dupstr(buf);

    ret[2].name = "Walls wrap around";
    ret[2].type = C_BOOLEAN;
    ret[2].u.boolean.bval = params->wrapping;

    ret[3].name = "Barrier probability";
    ret[3].type = C_STRING;
    sprintf(buf, "%g", params->barrier_probability);
    ret[3].u.string.sval = dupstr(buf);

    ret[4].name = "Ensure unique solution";
    ret[4].type = C_BOOLEAN;
    ret[4].u.boolean.bval = params->unique;

    ret[5].name = NULL;
    ret[5].type = C_END;

    return ret;
}

static game_params *custom_params(const config_item *cfg)
{
    game_params *ret = snew(game_params);

    ret->width = atoi(cfg[0].u.string.sval);
    ret->height = atoi(cfg[1].u.string.sval);
    ret->wrapping = cfg[2].u.boolean.bval;
    ret->barrier_probability = (float)atof(cfg[3].u.string.sval);
    ret->unique = cfg[4].u.boolean.bval;

    return ret;
}

static const char *validate_params(const game_params *params, bool full)
{
    if (params->width <= 0 || params->height <= 0)
	return "Width and height must both be greater than zero";
    if (params->width <= 1 && params->height <= 1)
	return "At least one of width and height must be greater than one";
    if (params->width > INT_MAX / params->height)
        return "Width times height must not be unreasonably large";
    if (params->barrier_probability < 0)
	return "Barrier probability may not be negative";
    if (params->barrier_probability > 1)
	return "Barrier probability may not be greater than 1";

    /*
     * Specifying either grid dimension as 2 in a wrapping puzzle
     * makes it actually impossible to ensure a unique puzzle
     * solution.
     * 
     * Proof:
     * 
     * Without loss of generality, let us assume the puzzle _width_
     * is 2, so we can conveniently discuss rows without having to
     * say `rows/columns' all the time. (The height may be 2 as
     * well, but that doesn't matter.)
     * 
     * In each row, there are two edges between tiles: the inner
     * edge (running down the centre of the grid) and the outer
     * edge (the identified left and right edges of the grid).
     * 
     * Lemma: In any valid 2xn puzzle there must be at least one
     * row in which _exactly one_ of the inner edge and outer edge
     * is connected.
     * 
     *   Proof: No row can have _both_ inner and outer edges
     *   connected, because this would yield a loop. So the only
     *   other way to falsify the lemma is for every row to have
     *   _neither_ the inner nor outer edge connected. But this
     *   means there is no connection at all between the left and
     *   right columns of the puzzle, so there are two disjoint
     *   subgraphs, which is also disallowed. []
     * 
     * Given such a row, it is always possible to make the
     * disconnected edge connected and the connected edge
     * disconnected without changing the state of any other edge.
     * (This is easily seen by case analysis on the various tiles:
     * left-pointing and right-pointing endpoints can be exchanged,
     * likewise T-pieces, and a corner piece can select its
     * horizontal connectivity independently of its vertical.) This
     * yields a distinct valid solution.
     * 
     * Thus, for _every_ row in which exactly one of the inner and
     * outer edge is connected, there are two valid states for that
     * row, and hence the total number of solutions of the puzzle
     * is at least 2^(number of such rows), and in particular is at
     * least 2 since there must be at least one such row. []
     */
    if (full && params->unique && params->wrapping &&
        (params->width == 2 || params->height == 2))
        return "No wrapping puzzle with a width or height of 2 can have"
        " a unique solution";

    return NULL;
}

/* ----------------------------------------------------------------------
 * Solver used to assure solution uniqueness during generation. 
 */

/*
 * Test cases I used while debugging all this were
 * 
 *   ./net --generate 1 13x11w#12300
 * which expands under the non-unique grid generation rules to
 *   13x11w:5eaade1bd222664436d5e2965c12656b1129dd825219e3274d558d5eb2dab5da18898e571d5a2987be79746bd95726c597447d6da96188c513add829da7681da954db113d3cd244
 * and has two ambiguous areas.
 * 
 * An even better one is
 *   13x11w#507896411361192
 * which expands to
 *   13x11w:b7125b1aec598eb31bd58d82572bc11494e5dee4e8db2bdd29b88d41a16bdd996d2996ddec8c83741a1e8674e78328ba71737b8894a9271b1cd1399453d1952e43951d9b712822e
 * and has an ambiguous area _and_ a situation where loop avoidance
 * is a necessary deductive technique.
 * 
 * Then there's
 *   48x25w#820543338195187
 * becoming
 *   48x25w:255989d14cdd185deaa753a93821a12edc1ab97943ac127e2685d7b8b3c48861b2192416139212b316eddd35de43714ebc7628d753db32e596284d9ec52c5a7dc1b4c811a655117d16dc28921b2b4161352cab1d89d18bc836b8b891d55ea4622a1251861b5bc9a8aa3e5bcd745c95229ca6c3b5e21d5832d397e917325793d7eb442dc351b2db2a52ba8e1651642275842d8871d5534aabc6d5b741aaa2d48ed2a7dbbb3151ddb49d5b9a7ed1ab98ee75d613d656dbba347bc514c84556b43a9bc65a3256ead792488b862a9d2a8a39b4255a4949ed7dbd79443292521265896b4399c95ede89d7c8c797a6a57791a849adea489359a158aa12e5dacce862b8333b7ebea7d344d1a3c53198864b73a9dedde7b663abb1b539e1e8853b1b7edb14a2a17ebaae4dbe63598a2e7e9a2dbdad415bc1d8cb88cbab5a8c82925732cd282e641ea3bd7d2c6e776de9117a26be86deb7c82c89524b122cb9397cd1acd2284e744ea62b9279bae85479ababe315c3ac29c431333395b24e6a1e3c43a2da42d4dce84aadd5b154aea555eaddcbd6e527d228c19388d9b424d94214555a7edbdeebe569d4a56dc51a86bd9963e377bb74752bd5eaa5761ba545e297b62a1bda46ab4aee423ad6c661311783cc18786d4289236563cb4a75ec67d481c14814994464cd1b87396dee63e5ab6e952cc584baa1d4c47cb557ec84dbb63d487c8728118673a166846dd3a4ebc23d6cb9c5827d96b4556e91899db32b517eda815ae271a8911bd745447121dc8d321557bc2a435ebec1bbac35b1a291669451174e6aa2218a4a9c5a6ca31ebc45d84e3a82c121e9ced7d55e9a
 * which has a spot (far right) where slightly more complex loop
 * avoidance is required.
 */

struct todo {
    bool *marked;
    int *buffer;
    int buflen;
    int head, tail;
};

static struct todo *todo_new(int maxsize)
{
    struct todo *todo = snew(struct todo);
    todo->marked = snewn(maxsize, bool);
    memset(todo->marked, 0, maxsize);
    todo->buflen = maxsize + 1;
    todo->buffer = snewn(todo->buflen, int);
    todo->head = todo->tail = 0;
    return todo;
}

static void todo_free(struct todo *todo)
{
    sfree(todo->marked);
    sfree(todo->buffer);
    sfree(todo);
}

static void todo_add(struct todo *todo, int index)
{
    if (todo->marked[index])
	return;			       /* already on the list */
    todo->marked[index] = true;
    todo->buffer[todo->tail++] = index;
    if (todo->tail == todo->buflen)
	todo->tail = 0;
}

static int todo_get(struct todo *todo) {
    int ret;

    if (todo->head == todo->tail)
	return -1;		       /* list is empty */
    ret = todo->buffer[todo->head++];
    if (todo->head == todo->buflen)
	todo->head = 0;
    todo->marked[ret] = false;

    return ret;
}

/*
 * Return values: -1 means puzzle was proved inconsistent, 0 means we
 * failed to narrow down to a unique solution, +1 means we solved it
 * fully.
 */
static int net_solver(int w, int h, unsigned char *tiles,
		      unsigned char *barriers, bool wrapping)
{
    unsigned char *tilestate;
    unsigned char *edgestate;
    int *deadends;
    DSF *equivalence;
    struct todo *todo;
    int i, j, x, y;
    int area;
    bool done_something;

    /*
     * Set up the solver's data structures.
     */
    
    /*
     * tilestate stores the possible orientations of each tile.
     * There are up to four of these, so we'll index the array in
     * fours. tilestate[(y * w + x) * 4] and its three successive
     * members give the possible orientations, clearing to 255 from
     * the end as things are ruled out.
     * 
     * In this loop we also count up the area of the grid (which is
     * not _necessarily_ equal to w*h, because there might be one
     * or more blank squares present. This will never happen in a
     * grid generated _by_ this program, but it's worth keeping the
     * solver as general as possible.)
     */
    tilestate = snewn(w * h * 4, unsigned char);
    area = 0;
    for (i = 0; i < w*h; i++) {
	tilestate[i * 4] = tiles[i] & 0xF;
	for (j = 1; j < 4; j++) {
	    if (tilestate[i * 4 + j - 1] == 255 ||
		A(tilestate[i * 4 + j - 1]) == tilestate[i * 4])
		tilestate[i * 4 + j] = 255;
	    else
		tilestate[i * 4 + j] = A(tilestate[i * 4 + j - 1]);
	}
	if (tiles[i] != 0)
	    area++;
    }

    /*
     * edgestate stores the known state of each edge. It is 0 for
     * unknown, 1 for open (connected) and 2 for closed (not
     * connected).
     * 
     * In principle we need only worry about each edge once each,
     * but in fact it's easier to track each edge twice so that we
     * can reference it from either side conveniently. Also I'm
     * going to allocate _five_ bytes per tile, rather than the
     * obvious four, so that I can index edgestate[(y*w+x) * 5 + d]
     * where d is 1,2,4,8 and they never overlap.
     */
    edgestate = snewn((w * h - 1) * 5 + 9, unsigned char);
    memset(edgestate, 0, (w * h - 1) * 5 + 9);

    /*
     * deadends tracks which edges have dead ends on them. It is
     * indexed by tile and direction: deadends[(y*w+x) * 5 + d]
     * tells you whether heading out of tile (x,y) in direction d
     * can reach a limited amount of the grid. Values are area+1
     * (no dead end known) or less than that (can reach _at most_
     * this many other tiles by heading this way out of this tile).
     */
    deadends = snewn((w * h - 1) * 5 + 9, int);
    for (i = 0; i < (w * h - 1) * 5 + 9; i++)
	deadends[i] = area+1;

    /*
     * equivalence tracks which sets of tiles are known to be
     * connected to one another, so we can avoid creating loops by
     * linking together tiles which are already linked through
     * another route.
     * 
     * This is a disjoint set forest structure: equivalence[i]
     * contains the index of another member of the equivalence
     * class containing i, or contains i itself for precisely one
     * member in each such class. To find a representative member
     * of the equivalence class containing i, you keep replacing i
     * with equivalence[i] until it stops changing; then you go
     * _back_ along the same path and point everything on it
     * directly at the representative member so as to speed up
     * future searches. Then you test equivalence between tiles by
     * finding the representative of each tile and seeing if
     * they're the same; and you create new equivalence (merge
     * classes) by finding the representative of each tile and
     * setting equivalence[one]=the_other.
     */
    equivalence = dsf_new(w * h);

    /*
     * On a non-wrapping grid, we instantly know that all the edges
     * round the edge are closed.
     */
    if (!wrapping) {
	for (i = 0; i < w; i++) {
	    edgestate[i * 5 + 2] = edgestate[((h-1) * w + i) * 5 + 8] = 2;
	}
	for (i = 0; i < h; i++) {
	    edgestate[(i * w + w-1) * 5 + 1] = edgestate[(i * w) * 5 + 4] = 2;
	}
    }

    /*
     * If we have barriers available, we can mark those edges as
     * closed too.
     */
    if (barriers) {
	for (y = 0; y < h; y++) for (x = 0; x < w; x++) {
	    int d;
	    for (d = 1; d <= 8; d += d) {
		if (barriers[y*w+x] & d) {
		    int x2, y2;
		    /*
		     * In principle the barrier list should already
		     * contain each barrier from each side, but
		     * let's not take chances with our internal
		     * consistency.
		     */
		    OFFSETWH(x2, y2, x, y, d, w, h);
		    edgestate[(y*w+x) * 5 + d] = 2;
		    edgestate[(y2*w+x2) * 5 + F(d)] = 2;
		}
	    }
	}
    }

    /*
     * Since most deductions made by this solver are local (the
     * exception is loop avoidance, where joining two tiles
     * together on one side of the grid can theoretically permit a
     * fresh deduction on the other), we can address the scaling
     * problem inherent in iterating repeatedly over the entire
     * grid by instead working with a to-do list.
     */
    todo = todo_new(w * h);

    /*
     * Main deductive loop.
     */
    done_something = true;	       /* prevent instant termination! */
    while (1) {
	int index;

	/*
	 * Take a tile index off the todo list and process it.
	 */
	index = todo_get(todo);
	if (index == -1) {
	    /*
	     * If we have run out of immediate things to do, we
	     * have no choice but to scan the whole grid for
	     * longer-range things we've missed. Hence, I now add
	     * every square on the grid back on to the to-do list.
	     * I also set `done_something' to false at this point;
	     * if we later come back here and find it still false,
	     * we will know we've scanned the entire grid without
	     * finding anything new to do, and we can terminate.
	     */
	    if (!done_something)
		break;
	    for (i = 0; i < w*h; i++)
		todo_add(todo, i);
	    done_something = false;

	    index = todo_get(todo);
	}

	y = index / w;
	x = index % w;
	{
	    int d, ourclass = dsf_canonify(equivalence, y*w+x);
	    int deadendmax[9];

	    deadendmax[1] = deadendmax[2] = deadendmax[4] = deadendmax[8] = 0;

	    for (i = j = 0; i < 4 && tilestate[(y*w+x) * 4 + i] != 255; i++) {
		bool valid;
		int nnondeadends, nondeadends[4], deadendtotal;
		int nequiv, equiv[5];
		int val = tilestate[(y*w+x) * 4 + i];

		valid = true;
		nnondeadends = deadendtotal = 0;
		equiv[0] = ourclass;
		nequiv = 1;
		for (d = 1; d <= 8; d += d) {
		    /*
		     * Immediately rule out this orientation if it
		     * conflicts with any known edge.
		     */
		    if ((edgestate[(y*w+x) * 5 + d] == 1 && !(val & d)) ||
			(edgestate[(y*w+x) * 5 + d] == 2 && (val & d)))
			valid = false;

		    if (val & d) {
			/*
			 * Count up the dead-end statistics.
			 */
			if (deadends[(y*w+x) * 5 + d] <= area) {
			    deadendtotal += deadends[(y*w+x) * 5 + d];
			} else {
			    nondeadends[nnondeadends++] = d;
			}

			/*
			 * Ensure we aren't linking to any tiles,
			 * through edges not already known to be
			 * open, which create a loop.
			 */
			if (edgestate[(y*w+x) * 5 + d] == 0) {
			    int c, k, x2, y2;
			    
			    OFFSETWH(x2, y2, x, y, d, w, h);
			    c = dsf_canonify(equivalence, y2*w+x2);
			    for (k = 0; k < nequiv; k++)
				if (c == equiv[k])
				    break;
			    if (k == nequiv)
				equiv[nequiv++] = c;
			    else
				valid = false;
			}
		    }
		}

		if (nnondeadends == 0) {
		    /*
		     * If this orientation links together dead-ends
		     * with a total area of less than the entire
		     * grid, it is invalid.
		     *
		     * (We add 1 to deadendtotal because of the
		     * tile itself, of course; one tile linking
		     * dead ends of size 2 and 3 forms a subnetwork
		     * with a total area of 6, not 5.)
		     */
		    if (deadendtotal > 0 && deadendtotal+1 < area)
			valid = false;
		} else if (nnondeadends == 1) {
		    /*
		     * If this orientation links together one or
		     * more dead-ends with precisely one
		     * non-dead-end, then we may have to mark that
		     * non-dead-end as a dead end going the other
		     * way. However, it depends on whether all
		     * other orientations share the same property.
		     */
		    deadendtotal++;
		    if (deadendmax[nondeadends[0]] < deadendtotal)
			deadendmax[nondeadends[0]] = deadendtotal;
		} else {
		    /*
		     * If this orientation links together two or
		     * more non-dead-ends, then we can rule out the
		     * possibility of putting in new dead-end
		     * markings in those directions.
		     */
		    int k;
		    for (k = 0; k < nnondeadends; k++)
			deadendmax[nondeadends[k]] = area+1;
		}

		if (valid)
		    tilestate[(y*w+x) * 4 + j++] = val;
#ifdef SOLVER_DIAGNOSTICS
		else
		    printf("ruling out orientation %x at %d,%d\n", val, x, y);
#endif
	    }

	    if (j == 0) {
                /* If we've ruled out all possible orientations for a
                 * tile, then our puzzle has no solution at all. */
                return -1;
            }

	    if (j < i) {
		done_something = true;

		/*
		 * We have ruled out at least one tile orientation.
		 * Make sure the rest are blanked.
		 */
		while (j < 4)
		    tilestate[(y*w+x) * 4 + j++] = 255;
	    }

	    /*
	     * Now go through the tile orientations again and see
	     * if we've deduced anything new about any edges.
	     */
	    {
		int a, o;
		a = 0xF; o = 0;

		for (i = 0; i < 4 && tilestate[(y*w+x) * 4 + i] != 255; i++) {
		    a &= tilestate[(y*w+x) * 4 + i];
		    o |= tilestate[(y*w+x) * 4 + i];
		}
		for (d = 1; d <= 8; d += d)
		    if (edgestate[(y*w+x) * 5 + d] == 0) {
			int x2, y2, d2;
			OFFSETWH(x2, y2, x, y, d, w, h);
			d2 = F(d);
			if (a & d) {
			    /* This edge is open in all orientations. */
#ifdef SOLVER_DIAGNOSTICS
			    printf("marking edge %d,%d:%d open\n", x, y, d);
#endif
			    edgestate[(y*w+x) * 5 + d] = 1;
			    edgestate[(y2*w+x2) * 5 + d2] = 1;
			    dsf_merge(equivalence, y*w+x, y2*w+x2);
			    done_something = true;
			    todo_add(todo, y2*w+x2);
			} else if (!(o & d)) {
			    /* This edge is closed in all orientations. */
#ifdef SOLVER_DIAGNOSTICS
			    printf("marking edge %d,%d:%d closed\n", x, y, d);
#endif
			    edgestate[(y*w+x) * 5 + d] = 2;
			    edgestate[(y2*w+x2) * 5 + d2] = 2;
			    done_something = true;
			    todo_add(todo, y2*w+x2);
			}
		    }

	    }

	    /*
	     * Now check the dead-end markers and see if any of
	     * them has lowered from the real ones.
	     */
	    for (d = 1; d <= 8; d += d) {
		int x2, y2, d2;
		OFFSETWH(x2, y2, x, y, d, w, h);
		d2 = F(d);
		if (deadendmax[d] > 0 &&
		    deadends[(y2*w+x2) * 5 + d2] > deadendmax[d]) {
#ifdef SOLVER_DIAGNOSTICS
		    printf("setting dead end value %d,%d:%d to %d\n",
			   x2, y2, d2, deadendmax[d]);
#endif
		    deadends[(y2*w+x2) * 5 + d2] = deadendmax[d];
		    done_something = true;
		    todo_add(todo, y2*w+x2);
		}
	    }

	}
    }

    /*
     * Mark all completely determined tiles as locked.
     */
    j = +1;
    for (i = 0; i < w*h; i++) {
	if (tilestate[i * 4 + 1] == 255) {
	    assert(tilestate[i * 4 + 0] != 255);
	    tiles[i] = tilestate[i * 4] | LOCKED;
	} else {
	    tiles[i] &= ~LOCKED;
	    j = 0;
	}
    }

    /*
     * Free up working space.
     */
    todo_free(todo);
    sfree(tilestate);
    sfree(edgestate);
    sfree(deadends);
    dsf_free(equivalence);

    return j;
}

/* ----------------------------------------------------------------------
 * Randomly select a new game description.
 */

/*
 * Function to randomly perturb an ambiguous section in a grid, to
 * attempt to ensure unique solvability.
 */
static void perturb(int w, int h, unsigned char *tiles, bool wrapping,
		    random_state *rs, int startx, int starty, int startd)
{
    struct xyd *perimeter, *perim2, *loop[2], looppos[2];
    int nperim, perimsize, nloop[2], loopsize[2];
    int x, y, d, i;

    /*
     * We know that the tile at (startx,starty) is part of an
     * ambiguous section, and we also know that its neighbour in
     * direction startd is fully specified. We begin by tracing all
     * the way round the ambiguous area.
     */
    nperim = perimsize = 0;
    perimeter = NULL;
    x = startx;
    y = starty;
    d = startd;
#ifdef PERTURB_DIAGNOSTICS
    printf("perturb %d,%d:%d\n", x, y, d);
#endif
    do {
	int x2, y2, d2;

	if (nperim >= perimsize) {
	    perimsize = perimsize * 3 / 2 + 32;
	    perimeter = sresize(perimeter, perimsize, struct xyd);
	}
	perimeter[nperim].x = x;
	perimeter[nperim].y = y;
	perimeter[nperim].direction = d;
	nperim++;
#ifdef PERTURB_DIAGNOSTICS
	printf("perimeter: %d,%d:%d\n", x, y, d);
#endif

	/*
	 * First, see if we can simply turn left from where we are
	 * and find another locked square.
	 */
	d2 = A(d);
	OFFSETWH(x2, y2, x, y, d2, w, h);
	if ((!wrapping && (abs(x2-x) > 1 || abs(y2-y) > 1)) ||
	    (tiles[y2*w+x2] & LOCKED)) {
	    d = d2;
	} else {
	    /*
	     * Failing that, step left into the new square and look
	     * in front of us.
	     */
	    x = x2;
	    y = y2;
	    OFFSETWH(x2, y2, x, y, d, w, h);
	    if ((wrapping || (abs(x2-x) <= 1 && abs(y2-y) <= 1)) &&
		!(tiles[y2*w+x2] & LOCKED)) {
		/*
		 * And failing _that_, we're going to have to step
		 * forward into _that_ square and look right at the
		 * same locked square as we started with.
		 */
		x = x2;
		y = y2;
		d = C(d);
	    }
	}

    } while (x != startx || y != starty || d != startd);

    /*
     * Our technique for perturbing this ambiguous area is to
     * search round its edge for a join we can make: that is, an
     * edge on the perimeter which is (a) not currently connected,
     * and (b) connecting it would not yield a full cross on either
     * side. Then we make that join, search round the network to
     * find the loop thus constructed, and sever the loop at a
     * randomly selected other point.
     */
    perim2 = snewn(nperim, struct xyd);
    memcpy(perim2, perimeter, nperim * sizeof(struct xyd));
    /* Shuffle the perimeter, so as to search it without directional bias. */
    shuffle(perim2, nperim, sizeof(*perim2), rs);
    for (i = 0; i < nperim; i++) {
	int x2, y2;

	x = perim2[i].x;
	y = perim2[i].y;
	d = perim2[i].direction;

	OFFSETWH(x2, y2, x, y, d, w, h);
	if (!wrapping && (abs(x2-x) > 1 || abs(y2-y) > 1))
	    continue;            /* can't link across non-wrapping border */
	if (tiles[y*w+x] & d)
	    continue;		       /* already linked in this direction! */
	if (((tiles[y*w+x] | d) & 15) == 15)
	    continue;		       /* can't turn this tile into a cross */
	if (((tiles[y2*w+x2] | F(d)) & 15) == 15)
	    continue;		       /* can't turn other tile into a cross */

	/*
	 * We've found the point at which we're going to make a new
	 * link.
	 */
#ifdef PERTURB_DIAGNOSTICS	
	printf("linking %d,%d:%d\n", x, y, d);
#endif
	tiles[y*w+x] |= d;
	tiles[y2*w+x2] |= F(d);

	break;
    }
    sfree(perim2);

    if (i == nperim) {
        sfree(perimeter);
	return;			       /* nothing we can do! */
    }

    /*
     * Now we've constructed a new link, we need to find the entire
     * loop of which it is a part.
     * 
     * In principle, this involves doing a complete search round
     * the network. However, I anticipate that in the vast majority
     * of cases the loop will be quite small, so what I'm going to
     * do is make _two_ searches round the network in parallel, one
     * keeping its metaphorical hand on the left-hand wall while
     * the other keeps its hand on the right. As soon as one of
     * them gets back to its starting point, I abandon the other.
     */
    for (i = 0; i < 2; i++) {
	loopsize[i] = nloop[i] = 0;
	loop[i] = NULL;
	looppos[i].x = x;
	looppos[i].y = y;
	looppos[i].direction = d;
    }
    while (1) {
	for (i = 0; i < 2; i++) {
	    int x2, y2, j;

	    x = looppos[i].x;
	    y = looppos[i].y;
	    d = looppos[i].direction;

	    OFFSETWH(x2, y2, x, y, d, w, h);

	    /*
	     * Add this path segment to the loop, unless it exactly
	     * reverses the previous one on the loop in which case
	     * we take it away again.
	     */
#ifdef PERTURB_DIAGNOSTICS
	    printf("looppos[%d] = %d,%d:%d\n", i, x, y, d);
#endif
	    if (nloop[i] > 0 &&
		loop[i][nloop[i]-1].x == x2 &&
		loop[i][nloop[i]-1].y == y2 &&
		loop[i][nloop[i]-1].direction == F(d)) {
#ifdef PERTURB_DIAGNOSTICS
		printf("removing path segment %d,%d:%d from loop[%d]\n",
		       x2, y2, F(d), i);
#endif
		nloop[i]--;
	    } else {
		if (nloop[i] >= loopsize[i]) {
		    loopsize[i] = loopsize[i] * 3 / 2 + 32;
		    loop[i] = sresize(loop[i], loopsize[i], struct xyd);
		}
#ifdef PERTURB_DIAGNOSTICS
		printf("adding path segment %d,%d:%d to loop[%d]\n",
		       x, y, d, i);
#endif
		loop[i][nloop[i]++] = looppos[i];
	    }

#ifdef PERTURB_DIAGNOSTICS
	    printf("tile at new location is %x\n", tiles[y2*w+x2] & 0xF);
#endif
	    d = F(d);
	    for (j = 0; j < 4; j++) {
		if (i == 0)
		    d = A(d);
		else
		    d = C(d);
#ifdef PERTURB_DIAGNOSTICS
		printf("trying dir %d\n", d);
#endif
		if (tiles[y2*w+x2] & d) {
		    looppos[i].x = x2;
		    looppos[i].y = y2;
		    looppos[i].direction = d;
		    break;
		}
	    }

	    assert(j < 4);
	    assert(nloop[i] > 0);

	    if (looppos[i].x == loop[i][0].x &&
		looppos[i].y == loop[i][0].y &&
		looppos[i].direction == loop[i][0].direction) {
#ifdef PERTURB_DIAGNOSTICS
		printf("loop %d finished tracking\n", i);
#endif

		/*
		 * Having found our loop, we now sever it at a
		 * randomly chosen point - absolutely any will do -
		 * which is not the one we joined it at to begin
		 * with. Conveniently, the one we joined it at is
		 * loop[i][0], so we just avoid that one.
		 */
		j = random_upto(rs, nloop[i]-1) + 1;
		x = loop[i][j].x;
		y = loop[i][j].y;
		d = loop[i][j].direction;
		OFFSETWH(x2, y2, x, y, d, w, h);
		tiles[y*w+x] &= ~d;
		tiles[y2*w+x2] &= ~F(d);

		break;
	    }
	}
	if (i < 2)
	    break;
    }
    sfree(loop[0]);
    sfree(loop[1]);

    /*
     * Finally, we must mark the entire disputed section as locked,
     * to prevent the perturb function being called on it multiple
     * times.
     * 
     * To do this, we _sort_ the perimeter of the area. The
     * existing xyd_cmp function will arrange things into columns
     * for us, in such a way that each column has the edges in
     * vertical order. Then we can work down each column and fill
     * in all the squares between an up edge and a down edge.
     */
    qsort(perimeter, nperim, sizeof(struct xyd), xyd_cmp);
    x = y = -1;
    for (i = 0; i <= nperim; i++) {
	if (i == nperim || perimeter[i].x > x) {
	    /*
	     * Fill in everything from the last Up edge to the
	     * bottom of the grid, if necessary.
	     */
	    if (x != -1) {
		while (y < h) {
#ifdef PERTURB_DIAGNOSTICS
		    printf("resolved: locking tile %d,%d\n", x, y);
#endif
		    tiles[y * w + x] |= LOCKED;
		    y++;
		}
		x = y = -1;
	    }

	    if (i == nperim)
		break;

	    x = perimeter[i].x;
	    y = 0;
	}

	if (perimeter[i].direction == U) {
	    x = perimeter[i].x;
	    y = perimeter[i].y;
	} else if (perimeter[i].direction == D) {
	    /*
	     * Fill in everything from the last Up edge to here.
	     */
	    assert(x == perimeter[i].x && y <= perimeter[i].y);
	    while (y <= perimeter[i].y) {
#ifdef PERTURB_DIAGNOSTICS
		printf("resolved: locking tile %d,%d\n", x, y);
#endif
		tiles[y * w + x] |= LOCKED;
		y++;
	    }
	    x = y = -1;
	}
    }

    sfree(perimeter);
}

static int *compute_loops_inner(int w, int h, bool wrapping,
                                const unsigned char *tiles,
                                const unsigned char *barriers,
                                bool include_unlocked_squares);

static char *new_game_desc(const game_params *params, random_state *rs,
			   char **aux, bool interactive)
{
    tree234 *possibilities, *barriertree;
    int w, h, x, y, cx, cy, nbarriers;
    unsigned char *tiles, *barriers;
    char *desc, *p;

    w = params->width;
    h = params->height;

    cx = w / 2;
    cy = h / 2;

    tiles = snewn(w * h, unsigned char);
    barriers = snewn(w * h, unsigned char);

    begin_generation:

    memset(tiles, 0, w * h);
    memset(barriers, 0, w * h);

    /*
     * Construct the unshuffled grid.
     * 
     * To do this, we simply start at the centre point, repeatedly
     * choose a random possibility out of the available ways to
     * extend a used square into an unused one, and do it. After
     * extending the third line out of a square, we remove the
     * fourth from the possibilities list to avoid any full-cross
     * squares (which would make the game too easy because they
     * only have one orientation).
     * 
     * The slightly worrying thing is the avoidance of full-cross
     * squares. Can this cause our unsophisticated construction
     * algorithm to paint itself into a corner, by getting into a
     * situation where there are some unreached squares and the
     * only way to reach any of them is to extend a T-piece into a
     * full cross?
     * 
     * Answer: no it can't, and here's a proof.
     * 
     * Any contiguous group of such unreachable squares must be
     * surrounded on _all_ sides by T-pieces pointing away from the
     * group. (If not, then there is a square which can be extended
     * into one of the `unreachable' ones, and so it wasn't
     * unreachable after all.) In particular, this implies that
     * each contiguous group of unreachable squares must be
     * rectangular in shape (any deviation from that yields a
     * non-T-piece next to an `unreachable' square).
     * 
     * So we have a rectangle of unreachable squares, with T-pieces
     * forming a solid border around the rectangle. The corners of
     * that border must be connected (since every tile connects all
     * the lines arriving in it), and therefore the border must
     * form a closed loop around the rectangle.
     * 
     * But this can't have happened in the first place, since we
     * _know_ we've avoided creating closed loops! Hence, no such
     * situation can ever arise, and the naive grid construction
     * algorithm will guaranteeably result in a complete grid
     * containing no unreached squares, no full crosses _and_ no
     * closed loops. []
     */
    possibilities = newtree234(xyd_cmp_nc);

    if (cx+1 < w)
	add234(possibilities, new_xyd(cx, cy, R));
    if (cy-1 >= 0)
	add234(possibilities, new_xyd(cx, cy, U));
    if (cx-1 >= 0)
	add234(possibilities, new_xyd(cx, cy, L));
    if (cy+1 < h)
	add234(possibilities, new_xyd(cx, cy, D));

    while (count234(possibilities) > 0) {
	int i;
	struct xyd *xyd;
	int x1, y1, d1, x2, y2, d2, d;

	/*
	 * Extract a randomly chosen possibility from the list.
	 */
	i = random_upto(rs, count234(possibilities));
	xyd = delpos234(possibilities, i);
	x1 = xyd->x;
	y1 = xyd->y;
	d1 = xyd->direction;
	sfree(xyd);

	OFFSET(x2, y2, x1, y1, d1, params);
	d2 = F(d1);
#ifdef GENERATION_DIAGNOSTICS
	printf("picked (%d,%d,%c) <-> (%d,%d,%c)\n",
	       x1, y1, "0RU3L567D9abcdef"[d1], x2, y2, "0RU3L567D9abcdef"[d2]);
#endif

	/*
	 * Make the connection. (We should be moving to an as yet
	 * unused tile.)
	 */
	index(params, tiles, x1, y1) |= d1;
	assert(index(params, tiles, x2, y2) == 0);
	index(params, tiles, x2, y2) |= d2;

	/*
	 * If we have created a T-piece, remove its last
	 * possibility.
	 */
	if (COUNT(index(params, tiles, x1, y1)) == 3) {
	    struct xyd xyd1, *xydp;

	    xyd1.x = x1;
	    xyd1.y = y1;
	    xyd1.direction = 0x0F ^ index(params, tiles, x1, y1);

	    xydp = find234(possibilities, &xyd1, NULL);

	    if (xydp) {
#ifdef GENERATION_DIAGNOSTICS
		printf("T-piece; removing (%d,%d,%c)\n",
		       xydp->x, xydp->y, "0RU3L567D9abcdef"[xydp->direction]);
#endif
		del234(possibilities, xydp);
		sfree(xydp);
	    }
	}

	/*
	 * Remove all other possibilities that were pointing at the
	 * tile we've just moved into.
	 */
	for (d = 1; d < 0x10; d <<= 1) {
	    int x3, y3, d3;
	    struct xyd xyd1, *xydp;

	    OFFSET(x3, y3, x2, y2, d, params);
	    d3 = F(d);

	    xyd1.x = x3;
	    xyd1.y = y3;
	    xyd1.direction = d3;

	    xydp = find234(possibilities, &xyd1, NULL);

	    if (xydp) {
#ifdef GENERATION_DIAGNOSTICS
		printf("Loop avoidance; removing (%d,%d,%c)\n",
		       xydp->x, xydp->y, "0RU3L567D9abcdef"[xydp->direction]);
#endif
		del234(possibilities, xydp);
		sfree(xydp);
	    }
	}

	/*
	 * Add new possibilities to the list for moving _out_ of
	 * the tile we have just moved into.
	 */
	for (d = 1; d < 0x10; d <<= 1) {
	    int x3, y3;

	    if (d == d2)
		continue;	       /* we've got this one already */

	    if (!params->wrapping) {
		if (d == U && y2 == 0)
		    continue;
		if (d == D && y2 == h-1)
		    continue;
		if (d == L && x2 == 0)
		    continue;
		if (d == R && x2 == w-1)
		    continue;
	    }

	    OFFSET(x3, y3, x2, y2, d, params);

	    if (index(params, tiles, x3, y3))
		continue;	       /* this would create a loop */

#ifdef GENERATION_DIAGNOSTICS
	    printf("New frontier; adding (%d,%d,%c)\n",
		   x2, y2, "0RU3L567D9abcdef"[d]);
#endif
	    add234(possibilities, new_xyd(x2, y2, d));
	}
    }
    /* Having done that, we should have no possibilities remaining. */
    assert(count234(possibilities) == 0);
    freetree234(possibilities);

    if (params->unique) {
	int prevn = -1;

	/*
	 * Run the solver to check unique solubility.
	 */
	while (net_solver(w, h, tiles, NULL, params->wrapping) != 1) {
	    int n = 0;

	    /*
	     * We expect (in most cases) that most of the grid will
	     * be uniquely specified already, and the remaining
	     * ambiguous sections will be small and separate. So
	     * our strategy is to find each individual such
	     * section, and perform a perturbation on the network
	     * in that area.
	     */
	    for (y = 0; y < h; y++) for (x = 0; x < w; x++) {
		if (x+1 < w && ((tiles[y*w+x] ^ tiles[y*w+x+1]) & LOCKED)) {
		    n++;
		    if (tiles[y*w+x] & LOCKED)
			perturb(w, h, tiles, params->wrapping, rs, x+1, y, L);
		    else
			perturb(w, h, tiles, params->wrapping, rs, x, y, R);
		}
		if (y+1 < h && ((tiles[y*w+x] ^ tiles[(y+1)*w+x]) & LOCKED)) {
		    n++;
		    if (tiles[y*w+x] & LOCKED)
			perturb(w, h, tiles, params->wrapping, rs, x, y+1, U);
		    else
			perturb(w, h, tiles, params->wrapping, rs, x, y, D);
		}
	    }

	    /*
	     * Now n counts the number of ambiguous sections we
	     * have fiddled with. If we haven't managed to decrease
	     * it from the last time we ran the solver, give up and
	     * regenerate the entire grid.
	     */
	    if (prevn != -1 && prevn <= n)
		goto begin_generation; /* (sorry) */

	    prevn = n;
	}

	/*
	 * The solver will have left a lot of LOCKED bits lying
	 * around in the tiles array. Remove them.
	 */
	for (x = 0; x < w*h; x++)
	    tiles[x] &= ~LOCKED;
    }

    /*
     * Now compute a list of the possible barrier locations.
     */
    barriertree = newtree234(xyd_cmp_nc);
    for (y = 0; y < h; y++) {
	for (x = 0; x < w; x++) {

	    if (!(index(params, tiles, x, y) & R) &&
                (params->wrapping || x < w-1))
		add234(barriertree, new_xyd(x, y, R));
	    if (!(index(params, tiles, x, y) & D) &&
                (params->wrapping || y < h-1))
		add234(barriertree, new_xyd(x, y, D));
	}
    }

    /*
     * Save the unshuffled grid in aux.
     */
    {
	char *solution;
        int i;

	solution = snewn(w * h + 1, char);
        for (i = 0; i < w * h; i++)
            solution[i] = "0123456789abcdef"[tiles[i] & 0xF];
        solution[w*h] = '\0';

	*aux = solution;
    }

    /*
     * Now shuffle the grid.
     * 
     * In order to avoid accidentally generating an already-solved
     * grid, we will reshuffle as necessary to ensure that at least
     * one edge has a mismatched connection.
     *
     * This can always be done, since validate_params() enforces a
     * grid area of at least 2 and our generator never creates
     * either type of rotationally invariant tile (cross and
     * blank). Hence there must be at least one edge separating
     * distinct tiles, and it must be possible to find orientations
     * of those tiles such that one tile is trying to connect
     * through that edge and the other is not.
     * 
     * (We could be more subtle, and allow the shuffle to generate
     * a grid in which all tiles match up locally and the only
     * criterion preventing the grid from being already solved is
     * connectedness. However, that would take more effort, and
     * it's easier to simply make sure every grid is _obviously_
     * not solved.)
     *
     * We also require that our shuffle produces no loops in the
     * initial grid state, because it's a bit rude to light up a 'HEY,
     * YOU DID SOMETHING WRONG!' indicator when the user hasn't even
     * had a chance to do _anything_ yet. This also is possible just
     * by retrying the whole shuffle on failure, because it's clear
     * that at least one non-solved shuffle with no loops must exist.
     * (Proof: take the _solved_ state of the puzzle, and rotate one
     * endpoint.)
     */
    while (1) {
        int mismatches, prev_loopsquares, this_loopsquares, i;
        int *loops;

      shuffle:
        for (y = 0; y < h; y++) {
            for (x = 0; x < w; x++) {
                int orig = index(params, tiles, x, y);
                int rot = random_upto(rs, 4);
                index(params, tiles, x, y) = ROT(orig, rot);
            }
        }

        /*
         * Check for loops, and try to fix them by reshuffling just
         * the squares involved.
         */
        prev_loopsquares = w*h+1;
        while (1) {
            loops = compute_loops_inner(w, h, params->wrapping, tiles, NULL,
                                        true);
            this_loopsquares = 0;
            for (i = 0; i < w*h; i++) {
                if (loops[i]) {
                    int orig = tiles[i];
                    int rot = random_upto(rs, 4);
                    tiles[i] = ROT(orig, rot);
                    this_loopsquares++;
                }
            }
            sfree(loops);
            if (this_loopsquares > prev_loopsquares) {
                /*
                 * We're increasing rather than reducing the number of
                 * loops. Give up and go back to the full shuffle.
                 */
                goto shuffle;
            }
            if (this_loopsquares == 0)
                break;
            prev_loopsquares = this_loopsquares;
        }

        mismatches = 0;
        /*
         * I can't even be bothered to check for mismatches across
         * a wrapping edge, so I'm just going to enforce that there
         * must be a mismatch across a non-wrapping edge, which is
         * still always possible.
         */
        for (y = 0; y < h; y++) for (x = 0; x < w; x++) {
            if (x+1 < w && ((ROT(index(params, tiles, x, y), 2) ^ 
                             index(params, tiles, x+1, y)) & L))
                mismatches++;
            if (y+1 < h && ((ROT(index(params, tiles, x, y), 2) ^ 
                             index(params, tiles, x, y+1)) & U))
                mismatches++;
        }

        if (mismatches == 0)
            continue;

        /* OK. */
        break;
    }

    /*
     * And now choose barrier locations. (We carefully do this
     * _after_ shuffling, so that changing the barrier rate in the
     * params while keeping the random seed the same will give the
     * same shuffled grid and _only_ change the barrier locations.
     * Also the way we choose barrier locations, by repeatedly
     * choosing one possibility from the list until we have enough,
     * is designed to ensure that raising the barrier rate while
     * keeping the seed the same will provide a superset of the
     * previous barrier set - i.e. if you ask for 10 barriers, and
     * then decide that's still too hard and ask for 20, you'll get
     * the original 10 plus 10 more, rather than getting 20 new
     * ones and the chance of remembering your first 10.)
     */
    nbarriers = (int)(params->barrier_probability * count234(barriertree));
    assert(nbarriers >= 0 && nbarriers <= count234(barriertree));

    while (nbarriers > 0) {
	int i;
	struct xyd *xyd;
	int x1, y1, d1, x2, y2, d2;

	/*
	 * Extract a randomly chosen barrier from the list.
	 */
	i = random_upto(rs, count234(barriertree));
	xyd = delpos234(barriertree, i);

	assert(xyd != NULL);

	x1 = xyd->x;
	y1 = xyd->y;
	d1 = xyd->direction;
	sfree(xyd);

	OFFSET(x2, y2, x1, y1, d1, params);
	d2 = F(d1);

	index(params, barriers, x1, y1) |= d1;
	index(params, barriers, x2, y2) |= d2;

	nbarriers--;
    }

    /*
     * Clean up the rest of the barrier list.
     */
    {
	struct xyd *xyd;

	while ( (xyd = delpos234(barriertree, 0)) != NULL)
	    sfree(xyd);

	freetree234(barriertree);
    }

    /*
     * Finally, encode the grid into a string game description.
     * 
     * My syntax is extremely simple: each square is encoded as a
     * hex digit in which bit 0 means a connection on the right,
     * bit 1 means up, bit 2 left and bit 3 down. (i.e. the same
     * encoding as used internally). Each digit is followed by
     * optional barrier indicators: `v' means a vertical barrier to
     * the right of it, and `h' means a horizontal barrier below
     * it.
     */
    desc = snewn(w * h * 3 + 1, char);
    p = desc;
    for (y = 0; y < h; y++) {
        for (x = 0; x < w; x++) {
            *p++ = "0123456789abcdef"[index(params, tiles, x, y)];
            if ((params->wrapping || x < w-1) &&
                (index(params, barriers, x, y) & R))
                *p++ = 'v';
            if ((params->wrapping || y < h-1) &&
                (index(params, barriers, x, y) & D))
                *p++ = 'h';
        }
    }
    assert(p - desc <= w*h*3);
    *p = '\0';

    sfree(tiles);
    sfree(barriers);

    return desc;
}

static const char *validate_desc(const game_params *params, const char *desc)
{
    int w = params->width, h = params->height;
    int i;

    for (i = 0; i < w*h; i++) {
        if (*desc >= '0' && *desc <= '9')
            /* OK */;
        else if (*desc >= 'a' && *desc <= 'f')
            /* OK */;
        else if (*desc >= 'A' && *desc <= 'F')
            /* OK */;
        else if (!*desc)
            return "Game description shorter than expected";
        else
            return "Game description contained unexpected character";
        desc++;
        while (*desc == 'h' || *desc == 'v')
            desc++;
    }
    if (*desc)
        return "Game description longer than expected";

    return NULL;
}

/* ----------------------------------------------------------------------
 * Construct an initial game state, given a description and parameters.
 */

static game_state *new_game(midend *me, const game_params *params,
                            const char *desc)
{
    game_state *state;
    int w, h, x, y;

    assert(params->width > 0 && params->height > 0);
    assert(params->width > 1 || params->height > 1);

    /*
     * Create a blank game state.
     */
    state = snew(game_state);
    w = state->width = params->width;
    h = state->height = params->height;
    state->wrapping = params->wrapping;
    state->imm = snew(game_immutable_state);
    state->imm->refcount = 1;
    state->last_rotate_dir = state->last_rotate_x = state->last_rotate_y = 0;
    state->completed = state->used_solve = false;
    state->tiles = snewn(state->width * state->height, unsigned char);
    memset(state->tiles, 0, state->width * state->height);
    state->imm->barriers = snewn(state->width * state->height, unsigned char);
    memset(state->imm->barriers, 0, state->width * state->height);

    /*
     * Parse the game description into the grid.
     */
    for (y = 0; y < h; y++) {
        for (x = 0; x < w; x++) {
            if (*desc >= '0' && *desc <= '9')
                tile(state, x, y) = *desc - '0';
            else if (*desc >= 'a' && *desc <= 'f')
                tile(state, x, y) = *desc - 'a' + 10;
            else if (*desc >= 'A' && *desc <= 'F')
                tile(state, x, y) = *desc - 'A' + 10;
            if (*desc)
                desc++;
            while (*desc == 'h' || *desc == 'v') {
                int x2, y2, d1, d2;
                if (*desc == 'v')
                    d1 = R;
                else
                    d1 = D;

                OFFSET(x2, y2, x, y, d1, state);
                d2 = F(d1);

                barrier(state, x, y) |= d1;
                barrier(state, x2, y2) |= d2;

                desc++;
            }
        }
    }

    /*
     * Set up border barriers if this is a non-wrapping game.
     */
    if (!state->wrapping) {
	for (x = 0; x < state->width; x++) {
	    barrier(state, x, 0) |= U;
	    barrier(state, x, state->height-1) |= D;
	}
	for (y = 0; y < state->height; y++) {
	    barrier(state, 0, y) |= L;
	    barrier(state, state->width-1, y) |= R;
	}
    } else {
        /*
         * We check whether this is de-facto a non-wrapping game
         * despite the parameters, in case we were passed the
         * description of a non-wrapping game. This is so that we
         * can change some aspects of the UI behaviour.
         */
        state->wrapping = false;
        for (x = 0; x < state->width; x++)
            if (!(barrier(state, x, 0) & U) ||
                !(barrier(state, x, state->height-1) & D))
                state->wrapping = true;
        for (y = 0; y < state->height; y++)
            if (!(barrier(state, 0, y) & L) ||
                !(barrier(state, state->width-1, y) & R))
                state->wrapping = true;
    }

    return state;
}

static game_state *dup_game(const game_state *state)
{
    game_state *ret;

    ret = snew(game_state);
    ret->imm = state->imm;
    ret->imm->refcount++;
    ret->width = state->width;
    ret->height = state->height;
    ret->wrapping = state->wrapping;
    ret->completed = state->completed;
    ret->used_solve = state->used_solve;
    ret->last_rotate_dir = state->last_rotate_dir;
    ret->last_rotate_x = state->last_rotate_x;
    ret->last_rotate_y = state->last_rotate_y;
    ret->tiles = snewn(state->width * state->height, unsigned char);
    memcpy(ret->tiles, state->tiles, state->width * state->height);

    return ret;
}

static void free_game(game_state *state)
{
    if (--state->imm->refcount == 0) {
        sfree(state->imm->barriers);
        sfree(state->imm);
    }
    sfree(state->tiles);
    sfree(state);
}

static char *solve_game(const game_state *state, const game_state *currstate,
                        const char *aux, const char **error)
{
    unsigned char *tiles;
    char *ret;
    int retlen, retsize;
    int i;

    tiles = snewn(state->width * state->height, unsigned char);

    if (!aux) {
	/*
	 * Run the internal solver on the provided grid. This might
	 * not yield a complete solution.
	 */
        int solver_result;

	memcpy(tiles, state->tiles, state->width * state->height);
	solver_result = net_solver(state->width, state->height, tiles,
                                   state->imm->barriers, state->wrapping);

        if (solver_result < 0) {
            *error = "No solution exists for this puzzle";
            sfree(tiles);
            return NULL;
        }
    } else {
        for (i = 0; i < state->width * state->height; i++) {
            int c = aux[i];

            if (c >= '0' && c <= '9')
                tiles[i] = c - '0';
            else if (c >= 'a' && c <= 'f')
                tiles[i] = c - 'a' + 10;
            else if (c >= 'A' && c <= 'F')
                tiles[i] = c - 'A' + 10;

	    tiles[i] |= LOCKED;
        }
    }

    /*
     * Now construct a string which can be passed to execute_move()
     * to transform the current grid into the solved one.
     */
    retsize = 256;
    ret = snewn(retsize, char);
    retlen = 0;
    ret[retlen++] = 'S';

    for (i = 0; i < state->width * state->height; i++) {
	int from = currstate->tiles[i], to = tiles[i];
	int ft = from & (R|L|U|D), tt = to & (R|L|U|D);
	int x = i % state->width, y = i / state->width;
	int chr = '\0';
	char buf[80], *p = buf;

	if (from == to)
	    continue;		       /* nothing needs doing at all */

	/*
	 * To transform this tile into the desired tile: first
	 * unlock the tile if it's locked, then rotate it if
	 * necessary, then lock it if necessary.
	 */
	if (from & LOCKED)
	    p += sprintf(p, ";L%d,%d", x, y);

	if (tt == A(ft))
	    chr = 'A';
	else if (tt == C(ft))
	    chr = 'C';
	else if (tt == F(ft))
	    chr = 'F';
	else {
	    assert(tt == ft);
	    chr = '\0';
	}
	if (chr)
	    p += sprintf(p, ";%c%d,%d", chr, x, y);

	if (to & LOCKED)
	    p += sprintf(p, ";L%d,%d", x, y);

	if (p > buf) {
	    if (retlen + (p - buf) >= retsize) {
		retsize = retlen + (p - buf) + 512;
		ret = sresize(ret, retsize, char);
	    }
	    memcpy(ret+retlen, buf, p - buf);
	    retlen += p - buf;
	}
    }

    assert(retlen < retsize);
    ret[retlen] = '\0';
    ret = sresize(ret, retlen+1, char);

    sfree(tiles);

    return ret;
}

/* ----------------------------------------------------------------------
 * Utility routine.
 */

/*
 * Compute which squares are reachable from the centre square, as a
 * quick visual aid to determining how close the game is to
 * completion. This is also a simple way to tell if the game _is_
 * completed - just call this function and see whether every square
 * is marked active.
 */
static unsigned char *compute_active(const game_state *state, int cx, int cy)
{
    unsigned char *active;
    tree234 *todo;
    struct xyd *xyd;

    active = snewn(state->width * state->height, unsigned char);
    memset(active, 0, state->width * state->height);

    assert(0 <= cx && cx < state->width);
    assert(0 <= cy && cy < state->height);
    /*
     * We only store (x,y) pairs in todo, but it's easier to reuse
     * xyd_cmp and just store direction 0 every time.
     */
    todo = newtree234(xyd_cmp_nc);
    index(state, active, cx, cy) = ACTIVE;
    add234(todo, new_xyd(cx, cy, 0));

    while ( (xyd = delpos234(todo, 0)) != NULL) {
	int x1, y1, d1, x2, y2, d2;

	x1 = xyd->x;
	y1 = xyd->y;
	sfree(xyd);

	for (d1 = 1; d1 < 0x10; d1 <<= 1) {
	    OFFSET(x2, y2, x1, y1, d1, state);
	    d2 = F(d1);

	    /*
	     * If the next tile in this direction is connected to
	     * us, and there isn't a barrier in the way, and it
	     * isn't already marked active, then mark it active and
	     * add it to the to-examine list.
	     */
	    if ((tile(state, x1, y1) & d1) &&
		(tile(state, x2, y2) & d2) &&
		!(barrier(state, x1, y1) & d1) &&
		!index(state, active, x2, y2)) {
		index(state, active, x2, y2) = ACTIVE;
		add234(todo, new_xyd(x2, y2, 0));
	    }
	}
    }
    /* Now we expect the todo list to have shrunk to zero size. */
    assert(count234(todo) == 0);
    freetree234(todo);

    return active;
}

struct net_neighbour_ctx {
    int w, h;
    const unsigned char *tiles, *barriers;
    int i, n, neighbours[4];
    bool include_unlocked_squares;
};
static int net_neighbour(int vertex, void *vctx)
{
    struct net_neighbour_ctx *ctx = (struct net_neighbour_ctx *)vctx;

    if (vertex >= 0) {
        int x = vertex % ctx->w, y = vertex / ctx->w;
        int tile, dir, x1, y1, v1;

        ctx->i = ctx->n = 0;

        tile = ctx->tiles[vertex];
        if (ctx->barriers)
            tile &= ~ctx->barriers[vertex];

        for (dir = 1; dir < 0x10; dir <<= 1) {
            if (!(tile & dir))
                continue;
            OFFSETWH(x1, y1, x, y, dir, ctx->w, ctx->h);
            v1 = y1 * ctx->w + x1;
            if (!ctx->include_unlocked_squares &&
                !(tile & ctx->tiles[v1] & LOCKED))
                continue;
            if (ctx->tiles[v1] & F(dir))
                ctx->neighbours[ctx->n++] = v1;
        }
    }

    if (ctx->i < ctx->n)
        return ctx->neighbours[ctx->i++];
    else
        return -1;
}

static int *compute_loops_inner(int w, int h, bool wrapping,
                                const unsigned char *tiles,
                                const unsigned char *barriers,
                                bool include_unlocked_squares)
{
    struct net_neighbour_ctx ctx;
    struct findloopstate *fls;
    int *loops;
    int x, y, v;

    fls = findloop_new_state(w*h);
    ctx.w = w;
    ctx.h = h;
    ctx.tiles = tiles;
    ctx.barriers = barriers;
    ctx.include_unlocked_squares = include_unlocked_squares;
    findloop_run(fls, w*h, net_neighbour, &ctx);

    loops = snewn(w*h, int);

    for (y = 0; y < h; y++) {
        for (x = 0; x < w; x++) {
            int x1, y1, v1, dir;
            int flags = 0;

            v = y * w + x;
            for (dir = 1; dir < 0x10; dir <<= 1) {
                if ((tiles[v] & dir) &&
                    !(barriers && (barriers[y*w+x] & dir))) {
                    OFFSETWH(x1, y1, x, y, dir, w, h);
                    v1 = y1 * w + x1;
                    if (!include_unlocked_squares &&
                        !(tiles[v] & tiles[v1] & LOCKED))
                        continue;
                    if ((tiles[v1] & F(dir)) &&
                        findloop_is_loop_edge(fls, y*w+x, y1*w+x1))
                        flags |= ERR(dir);
                }
            }
            loops[y*w+x] = flags;
        }
    }

    findloop_free_state(fls);
    return loops;
}

static int *compute_loops(const game_state *state,
                          bool include_unlocked_squares)
{
    return compute_loops_inner(state->width, state->height, state->wrapping,
                               state->tiles, state->imm->barriers,
                               include_unlocked_squares);
}

struct game_ui {
    int org_x, org_y; /* origin */
    int cx, cy;       /* source tile (game coordinates) */
    int cur_x, cur_y;
    bool cur_visible;
    random_state *rs; /* used for jumbling */
#ifdef USE_DRAGGING
    int dragtilex, dragtiley, dragstartx, dragstarty;
    bool dragged;
#endif

    bool unlocked_loops;
};

static game_ui *new_ui(const game_state *state)
{
    void *seed;
    int seedsize;
    game_ui *ui = snew(game_ui);

    ui->unlocked_loops = true;

    if (state) {
        ui->org_x = ui->org_y = 0;
        ui->cur_x = ui->cx = state->width / 2;
        ui->cur_y = ui->cy = state->height / 2;
        ui->cur_visible = getenv_bool("PUZZLES_SHOW_CURSOR", false);
        get_random_seed(&seed, &seedsize);
        ui->rs = random_new(seed, seedsize);
        sfree(seed);
    } else {
        ui->rs = NULL;
    }

    return ui;
}

static void free_ui(game_ui *ui)
{
    if (ui->rs)
        random_free(ui->rs);
    sfree(ui);
}

static char *encode_ui(const game_ui *ui)
{
    char buf[120];
    /*
     * We preserve the origin and centre-point coordinates over a
     * serialise.
     */
    sprintf(buf, "O%d,%d;C%d,%d", ui->org_x, ui->org_y, ui->cx, ui->cy);
    return dupstr(buf);
}

static void decode_ui(game_ui *ui, const char *encoding,
                      const game_state *state)
{
    int org_x, org_y, cx, cy;

    if (sscanf(encoding, "O%d,%d;C%d,%d", &org_x, &org_y, &cx, &cy) == 4) {
        if (0 <= org_x && org_x < state->width &&
            0 <= org_y && org_y < state->height) {
            ui->org_x = org_x;
            ui->org_y = org_y;
        }
        if (0 <= cx && cx < state->width &&
            0 <= cy && cy < state->height) {
            ui->cx = cx;
            ui->cy = cy;
        }
    }
}

static config_item *get_prefs(game_ui *ui)
{
    config_item *ret;

    ret = snewn(2, config_item);

    ret[0].name = "Highlight loops involving unlocked squares";
    ret[0].kw = "unlocked-loops";
    ret[0].type = C_BOOLEAN;
    ret[0].u.boolean.bval = ui->unlocked_loops;

    ret[1].name = NULL;
    ret[1].type = C_END;

    return ret;
}

static void set_prefs(game_ui *ui, const config_item *cfg)
{
    ui->unlocked_loops = cfg[0].u.boolean.bval;
}

static void game_changed_state(game_ui *ui, const game_state *oldstate,
                               const game_state *newstate)
{
}

static const char *current_key_label(const game_ui *ui,
                                     const game_state *state, int button)
{
    if (tile(state, ui->cur_x, ui->cur_y) & LOCKED) {
        if (button == CURSOR_SELECT2) return "Unlock";
    } else {
        if (button == CURSOR_SELECT) return "Rotate";
        if (button == CURSOR_SELECT2) return "Lock";
    }
    return "";
}

struct game_drawstate {
    int width, height;
    int tilesize;
    unsigned long *visible, *to_draw;
};

/* ----------------------------------------------------------------------
 * Process a move.
 */
static char *interpret_move(const game_state *state, game_ui *ui,
                            const game_drawstate *ds,
                            int x, int y, int button)
{
    char *nullret;
    int tx = -1, ty = -1, dir = 0;
    bool shift = button & MOD_SHFT, ctrl = button & MOD_CTRL;
    enum {
        NONE, ROTATE_LEFT, ROTATE_180, ROTATE_RIGHT, TOGGLE_LOCK, JUMBLE,
        MOVE_ORIGIN, MOVE_SOURCE, MOVE_ORIGIN_AND_SOURCE, MOVE_CURSOR,
        SET_SOURCE
    } action;

    button &= ~MOD_MASK;
    nullret = NULL;
    action = NONE;

    if (button == LEFT_BUTTON ||
	button == MIDDLE_BUTTON ||
#ifdef USE_DRAGGING
	button == LEFT_DRAG ||
	button == LEFT_RELEASE ||
	button == RIGHT_DRAG ||
	button == RIGHT_RELEASE ||
#endif
	button == RIGHT_BUTTON) {

	if (ui->cur_visible) {
	    ui->cur_visible = false;
	    nullret = MOVE_UI_UPDATE;
	}

	/*
	 * The button must have been clicked on a valid tile.
	 */
	x -= WINDOW_OFFSET + LINE_THICK;
	y -= WINDOW_OFFSET + LINE_THICK;
	if (x < 0 || y < 0)
	    return nullret;
	tx = x / TILE_SIZE;
	ty = y / TILE_SIZE;
	if (tx >= state->width || ty >= state->height)
	    return nullret;
        /* Transform from physical to game coords */
        tx = (tx + ui->org_x) % state->width;
        ty = (ty + ui->org_y) % state->height;
	if (x % TILE_SIZE >= TILE_SIZE - LINE_THICK ||
	    y % TILE_SIZE >= TILE_SIZE - LINE_THICK)
	    return nullret;

#ifdef USE_DRAGGING

        if (button == MIDDLE_BUTTON
#ifdef STYLUS_BASED
	    || button == RIGHT_BUTTON  /* with a stylus, `right-click' locks */
#endif
	    ) {
            /*
             * Middle button never drags: it only toggles the lock.
             */
            action = TOGGLE_LOCK;
        } else if (button == LEFT_BUTTON
#ifndef STYLUS_BASED
                   || button == RIGHT_BUTTON /* (see above) */
#endif
                  ) {
            /*
             * Otherwise, we note down the start point for a drag.
             */
            ui->dragtilex = tx;
            ui->dragtiley = ty;
            ui->dragstartx = x % TILE_SIZE;
            ui->dragstarty = y % TILE_SIZE;
            ui->dragged = false;
            return nullret;            /* no actual action */
        } else if (button == LEFT_DRAG
#ifndef STYLUS_BASED
                   || button == RIGHT_DRAG
#endif
                  ) {
            /*
             * Find the new drag point and see if it necessitates a
             * rotation.
             */
            int x0,y0, xA,yA, xC,yC, xF,yF;
            int mx, my;
            int d0, dA, dC, dF, dmin;

            tx = ui->dragtilex;
            ty = ui->dragtiley;

            mx = x - (ui->dragtilex * TILE_SIZE);
            my = y - (ui->dragtiley * TILE_SIZE);

            x0 = ui->dragstartx;
            y0 = ui->dragstarty;
            xA = ui->dragstarty;
            yA = TILE_SIZE-1 - ui->dragstartx;
            xF = TILE_SIZE-1 - ui->dragstartx;
            yF = TILE_SIZE-1 - ui->dragstarty;
            xC = TILE_SIZE-1 - ui->dragstarty;
            yC = ui->dragstartx;

            d0 = (mx-x0)*(mx-x0) + (my-y0)*(my-y0);
            dA = (mx-xA)*(mx-xA) + (my-yA)*(my-yA);
            dF = (mx-xF)*(mx-xF) + (my-yF)*(my-yF);
            dC = (mx-xC)*(mx-xC) + (my-yC)*(my-yC);

            dmin = min(min(d0,dA),min(dF,dC));

            if (d0 == dmin) {
                return nullret;
            } else if (dF == dmin) {
                action = ROTATE_180;
                ui->dragstartx = xF;
                ui->dragstarty = yF;
                ui->dragged = true;
            } else if (dA == dmin) {
                action = ROTATE_LEFT;
                ui->dragstartx = xA;
                ui->dragstarty = yA;
                ui->dragged = true;
            } else /* dC == dmin */ {
                action = ROTATE_RIGHT;
                ui->dragstartx = xC;
                ui->dragstarty = yC;
                ui->dragged = true;
            }
        } else if (button == LEFT_RELEASE
#ifndef STYLUS_BASED
                   || button == RIGHT_RELEASE
#endif
                  ) {
            if (!ui->dragged) {
                /*
                 * There was a click but no perceptible drag:
                 * revert to single-click behaviour.
                 */
                tx = ui->dragtilex;
                ty = ui->dragtiley;

                if (button == LEFT_RELEASE)
                    action = ROTATE_LEFT;
                else
                    action = ROTATE_RIGHT;
            } else
                return nullret;        /* no action */
        }

#else /* USE_DRAGGING */

	action = (button == LEFT_BUTTON ? ROTATE_LEFT :
		  button == RIGHT_BUTTON ? ROTATE_RIGHT : TOGGLE_LOCK);

#endif /* USE_DRAGGING */

    } else if (IS_CURSOR_MOVE(button)) {
        switch (button) {
          case CURSOR_UP:       dir = U; break;
          case CURSOR_DOWN:     dir = D; break;
          case CURSOR_LEFT:     dir = L; break;
          case CURSOR_RIGHT:    dir = R; break;
          default:              return nullret;
        }
        if (shift && ctrl) action = MOVE_ORIGIN_AND_SOURCE;
        else if (shift)    action = MOVE_ORIGIN;
        else if (ctrl)     action = MOVE_SOURCE;
        else               action = MOVE_CURSOR;
    } else if (button == 'a' || button == 's' || button == 'd' ||
	       button == 'A' || button == 'S' || button == 'D' ||
               button == 'f' || button == 'F' ||
               IS_CURSOR_SELECT(button)) {
	tx = ui->cur_x;
	ty = ui->cur_y;
	if (button == 'a' || button == 'A' || button == CURSOR_SELECT)
	    action = ROTATE_LEFT;
	else if (button == 's' || button == 'S' || button == CURSOR_SELECT2)
	    action = TOGGLE_LOCK;
	else if (button == 'd' || button == 'D')
	    action = ROTATE_RIGHT;
        else if (button == 'f' || button == 'F')
            action = ROTATE_180;
        ui->cur_visible = true;
    } else if (button == 'j' || button == 'J') {
	/* XXX should we have some mouse control for this? */
	action = JUMBLE;
    } else if (button == 0x03) {
        action = SET_SOURCE;
    } else
	return nullret;

    /*
     * The middle button locks or unlocks a tile. (A locked tile
     * cannot be turned, and is visually marked as being locked.
     * This is a convenience for the player, so that once they are
     * sure which way round a tile goes, they can lock it and thus
     * avoid forgetting later on that they'd already done that one;
     * and the locking also prevents them turning the tile by
     * accident. If they change their mind, another middle click
     * unlocks it.)
     */
    if (action == TOGGLE_LOCK) {
	char buf[80];
	sprintf(buf, "L%d,%d", tx, ty);
	return dupstr(buf);
    } else if (action == ROTATE_LEFT || action == ROTATE_RIGHT ||
               action == ROTATE_180) {
	char buf[80];

        /*
         * The left and right buttons have no effect if clicked on a
         * locked tile.
         */
        if (tile(state, tx, ty) & LOCKED)
            return nullret;

        /*
         * Otherwise, turn the tile one way or the other. Left button
         * turns anticlockwise; right button turns clockwise.
         */
	sprintf(buf, "%c%d,%d", (int)(action == ROTATE_LEFT ? 'A' :
                                      action == ROTATE_RIGHT ? 'C' : 'F'), tx, ty);
	return dupstr(buf);
    } else if (action == JUMBLE) {
        /*
         * Jumble all unlocked tiles to random orientations.
         */

        int jx, jy, maxlen;
	char *ret, *p;

	/*
	 * Maximum string length assumes no int can be converted to
	 * decimal and take more than 11 digits!
	 */
	maxlen = state->width * state->height * 25 + 3;

	ret = snewn(maxlen, char);
	p = ret;
	*p++ = 'J';

        for (jy = 0; jy < state->height; jy++) {
            for (jx = 0; jx < state->width; jx++) {
                if (!(tile(state, jx, jy) & LOCKED)) {
                    int rot = random_upto(ui->rs, 4);
		    if (rot) {
			p += sprintf(p, ";%c%d,%d", "AFC"[rot-1], jx, jy);
		    }
                }
            }
        }
	*p++ = '\0';
	assert(p - ret < maxlen);
	ret = sresize(ret, p - ret, char);

	return ret;
    } else if (action == MOVE_ORIGIN || action == MOVE_SOURCE ||
               action == MOVE_ORIGIN_AND_SOURCE || action == MOVE_CURSOR) {
        assert(dir != 0);
        if (action == MOVE_ORIGIN || action == MOVE_ORIGIN_AND_SOURCE) {
            if (state->wrapping) {
                 OFFSET(ui->org_x, ui->org_y, ui->org_x, ui->org_y, dir, state);
            } else return nullret; /* disallowed for non-wrapping grids */
        }
        if (action == MOVE_SOURCE || action == MOVE_ORIGIN_AND_SOURCE) {
            OFFSET(ui->cx, ui->cy, ui->cx, ui->cy, dir, state);
        }
        if (action == MOVE_CURSOR) {
            OFFSET(ui->cur_x, ui->cur_y, ui->cur_x, ui->cur_y, dir, state);
            ui->cur_visible = true;
        }
<<<<<<< HEAD
        return UI_UPDATE;
    } else if (action == SET_SOURCE) {
	x -= WINDOW_OFFSET + LINE_THICK;
	y -= WINDOW_OFFSET + LINE_THICK;
	if (x < 0 || y < 0)
	    return nullret;
	tx = x / TILE_SIZE;
	ty = y / TILE_SIZE;
	if (tx >= state->width || ty >= state->height)
	    return nullret;
        /* Transform from physical to game coords */
        tx = (tx + ui->org_x) % state->width;
        ty = (ty + ui->org_y) % state->height;
	if (x % TILE_SIZE >= TILE_SIZE - LINE_THICK ||
	    y % TILE_SIZE >= TILE_SIZE - LINE_THICK)
	    return nullret;
        ui->cx = tx;
        ui->cy = ty;
        return UI_UPDATE;
=======
        return MOVE_UI_UPDATE;
>>>>>>> 1a316f47
    } else {
	return NULL;
    }
}

static game_state *execute_move(const game_state *from, const char *move)
{
    game_state *ret;
    int tx = -1, ty = -1, n, orig;
    bool noanim;

    ret = dup_game(from);

    if (move[0] == 'J' || move[0] == 'S') {
	if (move[0] == 'S')
	    ret->used_solve = true;

	move++;
	if (*move == ';')
	    move++;
	noanim = true;
    } else
	noanim = false;

    ret->last_rotate_dir = 0;	       /* suppress animation */
    ret->last_rotate_x = ret->last_rotate_y = 0;

    while (*move) {
	if ((move[0] == 'A' || move[0] == 'C' ||
	     move[0] == 'F' || move[0] == 'L') &&
	    sscanf(move+1, "%d,%d%n", &tx, &ty, &n) >= 2 &&
	    tx >= 0 && tx < from->width && ty >= 0 && ty < from->height) {
	    orig = tile(ret, tx, ty);
	    if (move[0] == 'A') {
		tile(ret, tx, ty) = A(orig);
		if (!noanim)
		    ret->last_rotate_dir = +1;
	    } else if (move[0] == 'F') {
		tile(ret, tx, ty) = F(orig);
		if (!noanim)
                    ret->last_rotate_dir = +2; /* + for sake of argument */
	    } else if (move[0] == 'C') {
		tile(ret, tx, ty) = C(orig);
		if (!noanim)
		    ret->last_rotate_dir = -1;
	    } else {
		assert(move[0] == 'L');
		tile(ret, tx, ty) ^= LOCKED;
	    }

	    move += 1 + n;
	    if (*move == ';') move++;
	} else {
	    free_game(ret);
	    return NULL;
	}
    }
    if (!noanim) {
        if (tx == -1 || ty == -1) { free_game(ret); return NULL; }
	ret->last_rotate_x = tx;
	ret->last_rotate_y = ty;
    }

    /*
     * Check whether the game has been completed.
     * 
     * For this purpose it doesn't matter where the source square is,
     * because we can start from anywhere (or, at least, any square
     * that's non-empty!), and correctly determine whether the game is
     * completed.
     */
    {
	unsigned char *active;
	int pos;
        bool complete = true;

	for (pos = 0; pos < ret->width * ret->height; pos++)
            if (ret->tiles[pos] & 0xF)
                break;

        if (pos < ret->width * ret->height) {
            active = compute_active(ret, pos % ret->width, pos / ret->width);

            for (pos = 0; pos < ret->width * ret->height; pos++)
                if ((ret->tiles[pos] & 0xF) && !active[pos]) {
		    complete = false;
                    break;
                }

            sfree(active);
        }

	if (complete)
	    ret->completed = true;
    }

    return ret;
}


/* ----------------------------------------------------------------------
 * Routines for drawing the game position on the screen.
 */

static game_drawstate *game_new_drawstate(drawing *dr, const game_state *state)
{
    game_drawstate *ds = snew(game_drawstate);
    int i, ncells;

    ds->width = state->width;
    ds->height = state->height;
    ncells = (state->width+2) * (state->height+2);
    ds->visible = snewn(ncells, unsigned long);
    ds->to_draw = snewn(ncells, unsigned long);
    ds->tilesize = 0;                  /* undecided yet */
    for (i = 0; i < ncells; i++)
        ds->visible[i] = -1;

    return ds;
}

#define dsindex(ds, field, x, y) ((ds)->field[((y)+1)*((ds)->width+2)+((x)+1)])
#define visible(ds, x, y) dsindex(ds, visible, x, y)
#define todraw(ds, x, y) dsindex(ds, to_draw, x, y)

static void game_free_drawstate(drawing *dr, game_drawstate *ds)
{
    sfree(ds->visible);
    sfree(ds->to_draw);
    sfree(ds);
}

static void game_compute_size(const game_params *params, int tilesize,
                              const game_ui *ui, int *x, int *y)
{
    /* Ick: fake up `ds->tilesize' for macro expansion purposes */
    struct { int tilesize; } ads, *ds = &ads;
    ads.tilesize = tilesize;

    *x = WINDOW_OFFSET * 2 + TILE_SIZE * params->width + LINE_THICK;
    *y = WINDOW_OFFSET * 2 + TILE_SIZE * params->height + LINE_THICK;
}

static void game_set_size(drawing *dr, game_drawstate *ds,
                          const game_params *params, int tilesize)
{
    ds->tilesize = tilesize;
}

static float *game_colours(frontend *fe, int *ncolours)
{
    float *ret;

    ret = snewn(NCOLOURS * 3, float);
    *ncolours = NCOLOURS;

    /*
     * Basic background colour is whatever the front end thinks is
     * a sensible default.
     */
    frontend_default_colour(fe, &ret[COL_BACKGROUND * 3]);

    /*
     * Wires are black.
     */
    ret[COL_WIRE * 3 + 0] = 0.0F;
    ret[COL_WIRE * 3 + 1] = 0.0F;
    ret[COL_WIRE * 3 + 2] = 0.0F;

    /*
     * Powered wires and powered endpoints are cyan.
     */
    ret[COL_POWERED * 3 + 0] = 0.0F;
    ret[COL_POWERED * 3 + 1] = 1.0F;
    ret[COL_POWERED * 3 + 2] = 1.0F;

    /*
     * Barriers are red.
     */
    ret[COL_BARRIER * 3 + 0] = 1.0F;
    ret[COL_BARRIER * 3 + 1] = 0.0F;
    ret[COL_BARRIER * 3 + 2] = 0.0F;

    /*
     * Highlighted errors are red as well.
     */
    ret[COL_ERR * 3 + 0] = 1.0F;
    ret[COL_ERR * 3 + 1] = 0.0F;
    ret[COL_ERR * 3 + 2] = 0.0F;

    /*
     * Unpowered endpoints are blue.
     */
    ret[COL_ENDPOINT * 3 + 0] = 0.0F;
    ret[COL_ENDPOINT * 3 + 1] = 0.0F;
    ret[COL_ENDPOINT * 3 + 2] = 1.0F;

    /*
     * Tile borders are a darker grey than the background.
     */
    ret[COL_BORDER * 3 + 0] = 0.5F * ret[COL_BACKGROUND * 3 + 0];
    ret[COL_BORDER * 3 + 1] = 0.5F * ret[COL_BACKGROUND * 3 + 1];
    ret[COL_BORDER * 3 + 2] = 0.5F * ret[COL_BACKGROUND * 3 + 2];

    /*
     * Locked tiles are a grey in between those two.
     */
    ret[COL_LOCKED * 3 + 0] = 0.75F * ret[COL_BACKGROUND * 3 + 0];
    ret[COL_LOCKED * 3 + 1] = 0.75F * ret[COL_BACKGROUND * 3 + 1];
    ret[COL_LOCKED * 3 + 2] = 0.75F * ret[COL_BACKGROUND * 3 + 2];

    return ret;
}

static void rotated_coords(float *ox, float *oy, const float matrix[4],
                           float cx, float cy, float ix, float iy)
{
    *ox = matrix[0] * ix + matrix[2] * iy + cx;
    *oy = matrix[1] * ix + matrix[3] * iy + cy;
}

/* Flags describing the visible features of a tile. */
#define TILE_BARRIER_SHIFT            0  /* 4 bits: R U L D */
#define TILE_BARRIER_CORNER_SHIFT     4  /* 4 bits: RU UL LD DR */
#define TILE_KEYBOARD_CURSOR      (1<<8) /* 1 bit if cursor is here */
#define TILE_WIRE_SHIFT               9  /* 8 bits: RR UU LL DD
                                          * Each pair: 0=no wire, 1=unpowered,
                                          * 2=powered, 3=error highlight */
#define TILE_ENDPOINT_SHIFT          17  /* 2 bits: 0=no endpoint, 1=unpowered,
                                          * 2=powered, 3=power-source square */
#define TILE_WIRE_ON_EDGE_SHIFT      19  /* 8 bits: RR UU LL DD,
                                          * same encoding as TILE_WIRE_SHIFT */
#define TILE_ROTATING          (1UL<<27) /* 1 bit if tile is rotating */
#define TILE_LOCKED            (1UL<<28) /* 1 bit if tile is locked */

static void draw_wires(drawing *dr, int cx, int cy, int radius,
                       unsigned long tile, int bitmap,
                       int colour, int halfwidth, const float matrix[4])
{
    float fpoints[12*2];
    int points[12*2];
    int npoints, d, dsh, i;
    bool any_wire_this_colour = false;
    float xf, yf;

    npoints = 0;
    for (d = 1, dsh = 0; d < 16; d *= 2, dsh++) {
        int wiretype = (tile >> (TILE_WIRE_SHIFT + 2*dsh)) & 3;

        fpoints[2*npoints+0] = halfwidth * (X(d) + X(C(d)));
        fpoints[2*npoints+1] = halfwidth * (Y(d) + Y(C(d)));
        npoints++;

        if (bitmap & (1 << wiretype)) {
            fpoints[2*npoints+0] = radius * X(d) + halfwidth * X(C(d));
            fpoints[2*npoints+1] = radius * Y(d) + halfwidth * Y(C(d));
            npoints++;
            fpoints[2*npoints+0] = radius * X(d) + halfwidth * X(A(d));
            fpoints[2*npoints+1] = radius * Y(d) + halfwidth * Y(A(d));
            npoints++;

            any_wire_this_colour = true;
        }
    }

    if (!any_wire_this_colour)
        return;

    for (i = 0; i < npoints; i++) {
        rotated_coords(&xf, &yf, matrix, cx, cy, fpoints[2*i], fpoints[2*i+1]);
        points[2*i] = 0.5F + xf;
        points[2*i+1] = 0.5F + yf;
    }

    draw_polygon(dr, points, npoints, colour, colour);
}

static void draw_tile(drawing *dr, game_drawstate *ds, int x, int y,
                      unsigned long tile, float angle)
{
    int tx, ty;
    int clipx, clipy, clipX, clipY, clipw, cliph;
    int border_br = LINE_THICK/2, border_tl = LINE_THICK - border_br;
    int barrier_outline_thick = (LINE_THICK+1)/2;
    int bg, d, dsh, pass;
    int cx, cy, radius;
    float matrix[4];

    tx = WINDOW_OFFSET + TILE_SIZE * x + border_br;
    ty = WINDOW_OFFSET + TILE_SIZE * y + border_br;

    /*
     * Clip to the tile boundary, with adjustments if we're drawing
     * just outside the grid.
     */
    clipx = tx; clipX = tx + TILE_SIZE;
    clipy = ty; clipY = ty + TILE_SIZE;
    if (x == -1) {
        clipx = clipX - border_br - barrier_outline_thick;
    } else if (x == ds->width) {
        clipX = clipx + border_tl + barrier_outline_thick;
    }
    if (y == -1) {
        clipy = clipY - border_br - barrier_outline_thick;
    } else if (y == ds->height) {
        clipY = clipy + border_tl + barrier_outline_thick;
    }
    clipw = clipX - clipx;
    cliph = clipY - clipy;
    clip(dr, clipx, clipy, clipw, cliph);

    /*
     * Clear the clip region.
     */
    bg = (tile & TILE_LOCKED) ? COL_LOCKED : COL_BACKGROUND;
    draw_rect(dr, clipx, clipy, clipw, cliph, bg);

    /*
     * Draw the grid lines.
     */
    {
        int gridl = (x == -1 ? tx+TILE_SIZE-border_br : tx);
        int gridr = (x == ds->width ? tx+border_tl : tx+TILE_SIZE);
        int gridu = (y == -1 ? ty+TILE_SIZE-border_br : ty);
        int gridd = (y == ds->height ? ty+border_tl : ty+TILE_SIZE);
        if (x >= 0)
            draw_rect(dr, tx, gridu, border_tl, gridd-gridu, COL_BORDER);
        if (y >= 0)
            draw_rect(dr, gridl, ty, gridr-gridl, border_tl, COL_BORDER);
        if (x < ds->width)
            draw_rect(dr, tx+TILE_SIZE-border_br, gridu,
                      border_br, gridd-gridu, COL_BORDER);
        if (y < ds->height)
            draw_rect(dr, gridl, ty+TILE_SIZE-border_br,
                      gridr-gridl, border_br, COL_BORDER);
    }

    /*
     * Draw the keyboard cursor.
     */
    if (tile & TILE_KEYBOARD_CURSOR) {
        int cursorcol = (tile & TILE_LOCKED) ? COL_BACKGROUND : COL_LOCKED;
        int inset_outer = TILE_SIZE/8, inset_inner = inset_outer + LINE_THICK;
        draw_rect(dr, tx + inset_outer, ty + inset_outer,
                  TILE_SIZE - 2*inset_outer, TILE_SIZE - 2*inset_outer,
                  cursorcol);
        draw_rect(dr, tx + inset_inner, ty + inset_inner,
                  TILE_SIZE - 2*inset_inner, TILE_SIZE - 2*inset_inner,
                  bg);
    }

    radius = (TILE_SIZE+1)/2;
    cx = tx + radius;
    cy = ty + radius;
    radius++;

    /*
     * Draw protrusions into this cell's edges of wires in
     * neighbouring cells, as given by the TILE_WIRE_ON_EDGE_SHIFT
     * flags. We only draw each of these if there _isn't_ a wire of
     * our own that's going to overlap it, which means either the
     * corresponding TILE_WIRE_SHIFT flag is zero, or else the
     * TILE_ROTATING flag is set (so that our main wire won't be drawn
     * in quite that place anyway).
     */
    for (d = 1, dsh = 0; d < 16; d *= 2, dsh++) {
        int edgetype = ((tile >> (TILE_WIRE_ON_EDGE_SHIFT + 2*dsh)) & 3);
        if (edgetype == 0)
            continue;             /* there isn't a wire on the edge */
        if (!(tile & TILE_ROTATING) &&
            ((tile >> (TILE_WIRE_SHIFT + 2*dsh)) & 3) != 0)
            continue;     /* wire on edge would be overdrawn anyway */

        for (pass = 0; pass < 2; pass++) {
            int x, y, w, h;
            int col = (pass == 0 || edgetype == 1 ? COL_WIRE :
                       edgetype == 2 ? COL_POWERED : COL_ERR);
            int halfwidth = pass == 0 ? 2*LINE_THICK-1 : LINE_THICK-1;

            if (X(d) < 0) {
                x = tx;
                w = border_tl;
            } else if (X(d) > 0) {
                x = tx + TILE_SIZE - border_br;
                w = border_br;
            } else {
                x = cx - halfwidth;
                w = 2 * halfwidth + 1;
            }

            if (Y(d) < 0) {
                y = ty;
                h = border_tl;
            } else if (Y(d) > 0) {
                y = ty + TILE_SIZE - border_br;
                h = border_br;
            } else {
                y = cy - halfwidth;
                h = 2 * halfwidth + 1;
            }

            draw_rect(dr, x, y, w, h, col);
        }
    }

    /*
     * Set up the rotation matrix for the main cell contents, i.e.
     * everything that is centred in the grid square and optionally
     * rotated by an arbitrary angle about that centre point.
     */
    if (tile & TILE_ROTATING) {
        matrix[0] = (float)cos(angle * (float)PI / 180.0F);
        matrix[2] = (float)sin(angle * (float)PI / 180.0F);
    } else {
        matrix[0] = 1.0F;
        matrix[2] = 0.0F;
    }
    matrix[3] = matrix[0];
    matrix[1] = -matrix[2];

    /*
     * Draw the wires.
     */
    draw_wires(dr, cx, cy, radius, tile,
               0xE, COL_WIRE, 2*LINE_THICK-1, matrix);
    draw_wires(dr, cx, cy, radius, tile,
               0x4, COL_POWERED, LINE_THICK-1, matrix);
    draw_wires(dr, cx, cy, radius, tile,
               0x8, COL_ERR, LINE_THICK-1, matrix);

    /*
     * Draw the central box.
     */
    for (pass = 0; pass < 2; pass++) {
        int endtype = (tile >> TILE_ENDPOINT_SHIFT) & 3;
        if (endtype) {
            int i, points[8], col;
            float boxr = TILE_SIZE * 0.24F + (pass == 0 ? LINE_THICK-1 : 0);

            col = (pass == 0 || endtype == 3 ? COL_WIRE :
                   endtype == 2 ? COL_POWERED : COL_ENDPOINT);

            points[0] = +1; points[1] = +1;
            points[2] = +1; points[3] = -1;
            points[4] = -1; points[5] = -1;
            points[6] = -1; points[7] = +1;

            for (i = 0; i < 8; i += 2) {
                float x, y;
                rotated_coords(&x, &y, matrix, cx, cy,
                               boxr * points[i], boxr * points[i+1]);
                points[i] = x + 0.5F;
                points[i+1] = y + 0.5F;
            }

            draw_polygon(dr, points, 4, col, COL_WIRE);
        }
    }

    /*
     * Draw barriers along grid edges.
     */
    for (pass = 0; pass < 2; pass++) {
        int btl = border_tl, bbr = border_br, col = COL_BARRIER;
        if (pass == 0) {
            btl += barrier_outline_thick;
            bbr += barrier_outline_thick;
            col = COL_WIRE;
        }

        if (tile & (L << TILE_BARRIER_SHIFT))
            draw_rect(dr, tx, ty, btl, TILE_SIZE, col);
        if (tile & (R << TILE_BARRIER_SHIFT))
            draw_rect(dr, tx+TILE_SIZE-bbr, ty, bbr, TILE_SIZE, col);
        if (tile & (U << TILE_BARRIER_SHIFT))
            draw_rect(dr, tx, ty, TILE_SIZE, btl, col);
        if (tile & (D << TILE_BARRIER_SHIFT))
            draw_rect(dr, tx, ty+TILE_SIZE-bbr, TILE_SIZE, bbr, col);

        if (tile & (R << TILE_BARRIER_CORNER_SHIFT))
            draw_rect(dr, tx+TILE_SIZE-bbr, ty, bbr, btl, col);
        if (tile & (U << TILE_BARRIER_CORNER_SHIFT))
            draw_rect(dr, tx, ty, btl, btl, col);
        if (tile & (L << TILE_BARRIER_CORNER_SHIFT))
            draw_rect(dr, tx, ty+TILE_SIZE-bbr, btl, bbr, col);
        if (tile & (D << TILE_BARRIER_CORNER_SHIFT))
            draw_rect(dr, tx+TILE_SIZE-bbr, ty+TILE_SIZE-bbr, bbr, bbr, col);
    }

    /*
     * Unclip and draw update, to finish.
     */
    unclip(dr);
    draw_update(dr, clipx, clipy, clipw, cliph);
}

static void game_redraw(drawing *dr, game_drawstate *ds,
                        const game_state *oldstate, const game_state *state,
                        int dir, const game_ui *ui,
                        float t, float ft)
{
    int tx, ty, dx, dy, d, dsh, last_rotate_dir, frame;
    unsigned char *active;
    int *loops;
    float angle = 0.0;

    tx = ty = -1;
    last_rotate_dir = dir==-1 ? oldstate->last_rotate_dir :
                                state->last_rotate_dir;
    if (oldstate && (t < ROTATE_TIME) && last_rotate_dir) {
        /*
         * We're animating a single tile rotation. Find the turning
         * tile.
         */
        tx = (dir==-1 ? oldstate->last_rotate_x : state->last_rotate_x);
        ty = (dir==-1 ? oldstate->last_rotate_y : state->last_rotate_y);
        angle = last_rotate_dir * dir * 90.0F * (t / ROTATE_TIME);
        state = oldstate;
    }

    if (ft > 0) {
        /*
         * We're animating a completion flash. Find which frame
         * we're at.
         */
        frame = (int)(ft / FLASH_FRAME);
    } else {
        frame = 0;
    }

    /*
     * Build up a map of what we want every tile to look like. We
     * include tiles one square outside the grid, for the outer edges
     * of barriers.
     */
    active = compute_active(state, ui->cx, ui->cy);
    loops = compute_loops(state, ui->unlocked_loops);

    for (dy = -1; dy < ds->height+1; dy++) {
        for (dx = -1; dx < ds->width+1; dx++) {
            todraw(ds, dx, dy) = 0;
        }
    }

    for (dy = 0; dy < ds->height; dy++) {
        int gy = (dy + ui->org_y) % ds->height;
        for (dx = 0; dx < ds->width; dx++) {
            int gx = (dx + ui->org_x) % ds->width;
            int t = (tile(state, gx, gy) |
                     index(state, loops, gx, gy) |
                     index(state, active, gx, gy));

            for (d = 1, dsh = 0; d < 16; d *= 2, dsh++) {
                if (barrier(state, gx, gy) & d) {
                    todraw(ds, dx, dy) |=
                        d << TILE_BARRIER_SHIFT;
                    todraw(ds, dx + X(d), dy + Y(d)) |=
                        F(d) << TILE_BARRIER_SHIFT;
                    todraw(ds, dx + X(A(d)), dy + Y(A(d))) |=
                        C(d) << TILE_BARRIER_CORNER_SHIFT;
                    todraw(ds, dx + X(A(d)) + X(d), dy + Y(A(d)) + Y(d)) |=
                        F(d) << TILE_BARRIER_CORNER_SHIFT;
                    todraw(ds, dx + X(C(d)), dy + Y(C(d))) |=
                        d << TILE_BARRIER_CORNER_SHIFT;
                    todraw(ds, dx + X(C(d)) + X(d), dy + Y(C(d)) + Y(d)) |=
                        A(d) << TILE_BARRIER_CORNER_SHIFT;
                }

                if (t & d) {
                    int edgeval;

                    /* Highlight as an error any edge in a locked tile that
                     * is adjacent to a lack-of-edge in another locked tile,
                     * or to a barrier */
                    if (t & LOCKED) {
                        if (barrier(state, gx, gy) & d) {
                            t |= ERR(d);
                        } else {
                            int ox, oy, t2;
                            OFFSET(ox, oy, gx, gy, d, state);
                            t2 = tile(state, ox, oy);
                            if ((t2 & LOCKED) && !(t2 & F(d))) {
                                t |= ERR(d);
                            }
                        }
                    }

                    edgeval = (t & ERR(d) ? 3 : t & ACTIVE ? 2 : 1);
                    todraw(ds, dx, dy) |= edgeval << (TILE_WIRE_SHIFT + dsh*2);
                    if (!(gx == tx && gy == ty)) {
                        todraw(ds, dx + X(d), dy + Y(d)) |=
                            edgeval << (TILE_WIRE_ON_EDGE_SHIFT + (dsh ^ 2)*2);
                    }
                }
            }

            if (ui->cur_visible && gx == ui->cur_x && gy == ui->cur_y)
                todraw(ds, dx, dy) |= TILE_KEYBOARD_CURSOR;

            if (gx == tx && gy == ty)
                todraw(ds, dx, dy) |= TILE_ROTATING;

            if (gx == ui->cx && gy == ui->cy) {
                todraw(ds, dx, dy) |= 3 << TILE_ENDPOINT_SHIFT;
            } else if ((t & 0xF) != R && (t & 0xF) != U && 
                       (t & 0xF) != L && (t & 0xF) != D) {
                /* this is not an endpoint tile */
            } else if (t & ACTIVE) {
                todraw(ds, dx, dy) |= 2 << TILE_ENDPOINT_SHIFT;
            } else {
                todraw(ds, dx, dy) |= 1 << TILE_ENDPOINT_SHIFT;
            }

            if (t & LOCKED)
                todraw(ds, dx, dy) |= TILE_LOCKED;

            /*
             * In a completion flash, we adjust the LOCKED bit
             * depending on our distance from the centre point and
             * the frame number.
             */
            if (frame >= 0) {
                int rcx = (ui->cx + ds->width - ui->org_x) % ds->width;
                int rcy = (ui->cy + ds->height - ui->org_y) % ds->height;
                int xdist, ydist, dist;
                xdist = (dx < rcx ? rcx - dx : dx - rcx);
                ydist = (dy < rcy ? rcy - dy : dy - rcy);
                dist = (xdist > ydist ? xdist : ydist);

                if (frame >= dist && frame < dist+4 &&
                    ((frame - dist) & 1))
                    todraw(ds, dx, dy) ^= TILE_LOCKED;
            }
        }
    }

    /*
     * Now draw any tile that differs from the way it was last drawn.
     * An exception is that if either the previous _or_ current state
     * has the TILE_ROTATING bit set, we must draw it regardless,
     * because it will have rotated to a different angle.q
     */
    for (dy = -1; dy < ds->height+1; dy++) {
        for (dx = -1; dx < ds->width+1; dx++) {
            int prev = visible(ds, dx, dy);
            int curr = todraw(ds, dx, dy);
            if (prev != curr || ((prev | curr) & TILE_ROTATING) != 0) {
                draw_tile(dr, ds, dx, dy, curr, angle);
                visible(ds, dx, dy) = curr;
            }
        }
    }

    /*
     * Update the status bar.
     */
    {
	char statusbuf[256], *p;
	int i, n, n2, a;
        bool complete = false;

        p = statusbuf;
        *p = '\0';     /* ensure even an empty status string is terminated */

        if (state->used_solve) {
            p += sprintf(p, "Auto-solved. ");
            complete = true;
        } else if (state->completed) {
            p += sprintf(p, "COMPLETED! ");
            complete = true;
        }

        /*
         * Omit the 'Active: n/N' counter completely if the source
         * tile is a completely empty one, because then the active
         * count can't help but read '1'.
         */
        if (tile(state, ui->cx, ui->cy) & 0xF) {
            n = state->width * state->height;
            for (i = a = n2 = 0; i < n; i++) {
                if (active[i])
                    a++;
                if (state->tiles[i] & 0xF)
                    n2++;
            }

            /*
             * Also, if we're displaying a completion indicator and
             * the game is still in its completed state (i.e. every
             * tile is active), we might as well omit this too.
             */
            if (!complete || a < n2)
                p += sprintf(p, "Active: %d/%d", a, n2);
        }

	status_bar(dr, statusbuf);
    }

    sfree(active);
    sfree(loops);
}

static float game_anim_length(const game_state *oldstate,
                              const game_state *newstate, int dir, game_ui *ui)
{
    int last_rotate_dir;

    /*
     * Don't animate if last_rotate_dir is zero.
     */
    last_rotate_dir = dir==-1 ? oldstate->last_rotate_dir :
                                newstate->last_rotate_dir;
    if (last_rotate_dir)
        return ROTATE_TIME;

    return 0.0F;
}

static float game_flash_length(const game_state *oldstate,
                               const game_state *newstate, int dir, game_ui *ui)
{
    /*
     * If the game has just been completed, we display a completion
     * flash.
     */
    if (!oldstate->completed && newstate->completed &&
	!oldstate->used_solve && !newstate->used_solve) {
        int size = 0;
        if (size < newstate->width)
            size = newstate->width;
        if (size < newstate->height)
            size = newstate->height;
        return FLASH_FRAME * (size+4);
    }

    return 0.0F;
}

static void game_get_cursor_location(const game_ui *ui,
                                     const game_drawstate *ds,
                                     const game_state *state,
                                     const game_params *params,
                                     int *x, int *y, int *w, int *h)
{
    if(ui->cur_visible) {
        *x = WINDOW_OFFSET + TILE_SIZE * ui->cur_x;
        *y = WINDOW_OFFSET + TILE_SIZE * ui->cur_y;

        *w = *h = TILE_SIZE;
    }
}

static int game_status(const game_state *state)
{
    return state->completed ? +1 : 0;
}

static void game_print_size(const game_params *params, const game_ui *ui,
                            float *x, float *y)
{
    int pw, ph;

    /*
     * I'll use 8mm squares by default.
     */
    game_compute_size(params, 800, ui, &pw, &ph);
    *x = pw / 100.0F;
    *y = ph / 100.0F;
}

static void draw_diagram(drawing *dr, game_drawstate *ds, int x, int y,
			 bool topleft, int v, bool drawlines, int ink)
{
    int tx, ty, cx, cy, r, br, k, thick;

    tx = WINDOW_OFFSET + TILE_SIZE * x;
    ty = WINDOW_OFFSET + TILE_SIZE * y;

    /*
     * Find our centre point.
     */
    if (topleft) {
	cx = tx + (v & L ? TILE_SIZE / 4 : TILE_SIZE / 6);
	cy = ty + (v & U ? TILE_SIZE / 4 : TILE_SIZE / 6);
	r = TILE_SIZE / 8;
	br = TILE_SIZE / 32;
    } else {
	cx = tx + TILE_SIZE / 2;
	cy = ty + TILE_SIZE / 2;
	r = TILE_SIZE / 2;
	br = TILE_SIZE / 8;
    }
    thick = r / 20;

    /*
     * Draw the square block if we have an endpoint.
     */
    if (v == 1 || v == 2 || v == 4 || v == 8)
	draw_rect(dr, cx - br, cy - br, br*2, br*2, ink);

    /*
     * Draw each radial line.
     */
    if (drawlines) {
	for (k = 1; k < 16; k *= 2)
	    if (v & k) {
		int x1 = min(cx, cx + (r-thick) * X(k));
		int x2 = max(cx, cx + (r-thick) * X(k));
		int y1 = min(cy, cy + (r-thick) * Y(k));
		int y2 = max(cy, cy + (r-thick) * Y(k));
		draw_rect(dr, x1 - thick, y1 - thick,
			  (x2 - x1) + 2*thick, (y2 - y1) + 2*thick, ink);
	    }
    }
}

static void game_print(drawing *dr, const game_state *state, const game_ui *ui,
                       int tilesize)
{
    int w = state->width, h = state->height;
    int ink = print_mono_colour(dr, 0);
    int x, y;

    /* Ick: fake up `ds->tilesize' for macro expansion purposes */
    game_drawstate ads, *ds = &ads;
    game_set_size(dr, ds, NULL, tilesize);

    /*
     * Border.
     */
    print_line_width(dr, TILE_SIZE / (state->wrapping ? 128 : 12));
    draw_rect_outline(dr, WINDOW_OFFSET, WINDOW_OFFSET,
		      TILE_SIZE * w, TILE_SIZE * h, ink);

    /*
     * Grid.
     */
    print_line_width(dr, TILE_SIZE / 128);
    for (x = 1; x < w; x++)
	draw_line(dr, WINDOW_OFFSET + TILE_SIZE * x, WINDOW_OFFSET,
		  WINDOW_OFFSET + TILE_SIZE * x, WINDOW_OFFSET + TILE_SIZE * h,
		  ink);
    for (y = 1; y < h; y++)
	draw_line(dr, WINDOW_OFFSET, WINDOW_OFFSET + TILE_SIZE * y,
		  WINDOW_OFFSET + TILE_SIZE * w, WINDOW_OFFSET + TILE_SIZE * y,
		  ink);

    /*
     * Barriers.
     */
    for (y = 0; y <= h; y++)
	for (x = 0; x <= w; x++) {
	    int b = barrier(state, x % w, y % h);
	    if (x < w && (b & U))
		draw_rect(dr, WINDOW_OFFSET + TILE_SIZE * x - TILE_SIZE/24,
			  WINDOW_OFFSET + TILE_SIZE * y - TILE_SIZE/24,
			  TILE_SIZE + TILE_SIZE/24 * 2, TILE_SIZE/24 * 2, ink);
	    if (y < h && (b & L))
		draw_rect(dr, WINDOW_OFFSET + TILE_SIZE * x - TILE_SIZE/24,
			  WINDOW_OFFSET + TILE_SIZE * y - TILE_SIZE/24,
			  TILE_SIZE/24 * 2, TILE_SIZE + TILE_SIZE/24 * 2, ink);
	}

    /*
     * Grid contents.
     */
    for (y = 0; y < h; y++)
	for (x = 0; x < w; x++) {
	    int vx, v = tile(state, x, y);
	    int locked = v & LOCKED;

	    v &= 0xF;

	    /*
	     * Rotate into a standard orientation for the top left
	     * corner diagram.
	     */
	    vx = v;
	    while (vx != 0 && vx != 15 && vx != 1 && vx != 9 && vx != 13 &&
		   vx != 5)
		vx = A(vx);

	    /*
	     * Draw the top left corner diagram.
	     */
	    draw_diagram(dr, ds, x, y, true, vx, true, ink);

	    /*
	     * Draw the real solution diagram, if we're doing so.
	     */
	    draw_diagram(dr, ds, x, y, false, v, locked, ink);
	}
}

#ifdef COMBINED
#define thegame net
#endif

const struct game thegame = {
    "Net", "games.net", "net",
    default_params,
    game_fetch_preset, NULL,
    decode_params,
    encode_params,
    free_params,
    dup_params,
    true, game_configure, custom_params,
    validate_params,
    new_game_desc,
    validate_desc,
    new_game,
    dup_game,
    free_game,
    true, solve_game,
    false, NULL, NULL, /* can_format_as_text_now, text_format */
    get_prefs, set_prefs,
    new_ui,
    free_ui,
    encode_ui,
    decode_ui,
    NULL, /* game_request_keys */
    game_changed_state,
    current_key_label,
    interpret_move,
    execute_move,
    PREFERRED_TILE_SIZE, game_compute_size, game_set_size,
    game_colours,
    game_new_drawstate,
    game_free_drawstate,
    game_redraw,
    game_anim_length,
    game_flash_length,
    game_get_cursor_location,
    game_status,
    true, false, game_print_size, game_print,
    true,			       /* wants_statusbar */
    false, NULL,                       /* timing_state */
    0,				       /* flags */
};<|MERGE_RESOLUTION|>--- conflicted
+++ resolved
@@ -2404,8 +2404,7 @@
             OFFSET(ui->cur_x, ui->cur_y, ui->cur_x, ui->cur_y, dir, state);
             ui->cur_visible = true;
         }
-<<<<<<< HEAD
-        return UI_UPDATE;
+        return MOVE_UI_UPDATE;
     } else if (action == SET_SOURCE) {
 	x -= WINDOW_OFFSET + LINE_THICK;
 	y -= WINDOW_OFFSET + LINE_THICK;
@@ -2423,10 +2422,7 @@
 	    return nullret;
         ui->cx = tx;
         ui->cy = ty;
-        return UI_UPDATE;
-=======
         return MOVE_UI_UPDATE;
->>>>>>> 1a316f47
     } else {
 	return NULL;
     }
