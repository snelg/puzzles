--- conflicted
+++ resolved
@@ -1449,11 +1449,7 @@
         }
         movebuf = sresize(movebuf, buflen+1, char);
 
-<<<<<<< HEAD
-        if (!ui->hcursor && !ui->hpencil) ui->hshow = 0;
-=======
         if (!ui->hcursor) ui->hshow = false;
->>>>>>> db3b531e
 
 	return movebuf;
     }
