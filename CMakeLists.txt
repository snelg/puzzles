--- conflicted
+++ resolved
@@ -301,7 +301,12 @@
   OBJECTIVE "Fill in the grid with horizontal and vertical line segments.")
 solver(sticks ${CMAKE_SOURCE_DIR}/dsf.c)
 
-<<<<<<< HEAD
+puzzle(subsets
+  DISPLAYNAME "Subsets"
+  DESCRIPTION "Set-defining puzzle"
+  OBJECTIVE "Place each set once, in accordance with the subset clues.")
+solver(subsets)
+
 puzzle(tents
   DISPLAYNAME "Tents"
   DESCRIPTION "Tent-placing puzzle"
@@ -370,13 +375,4 @@
   endif()
 endif()
 
-build_extras()
-=======
-puzzle(subsets
-  DISPLAYNAME "Subsets"
-  DESCRIPTION "Set-defining puzzle"
-  OBJECTIVE "Place each set once, in accordance with the subset clues.")
-solver(subsets)
-
-export_variables_to_parent_scope()
->>>>>>> e295693f
+build_extras()