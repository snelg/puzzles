/*
 * unequal.c
 *
 * Implementation of 'Futoshiki', a puzzle featured in the Guardian.
 *
 * TTD:
   * add multiple-links-on-same-col/row solver nous
   * Optimise set solver to use bit operations instead
 *
 * Guardian puzzles of note:
   * #1: 5:0,0L,0L,0,0,0R,0,0L,0D,0L,0R,0,2,0D,0,0,0,0,0,0,0U,0,0,0,0U,
   * #2: 5:0,0,0,4L,0L,0,2LU,0L,0U,0,0,0U,0,0,0,0,0D,0,3LRUD,0,0R,3,0L,0,0,
   * #3: (reprint of #2)
   * #4: 
   * #5: 5:0,0,0,0,0,0,2,0U,3U,0U,0,0,3,0,0,0,3,0D,4,0,0,0L,0R,0,0,
   * #6: 5:0D,0L,0,0R,0,0,0D,0,3,0D,0,0R,0,0R,0D,0U,0L,0,1,2,0,0,0U,0,0L,
 */

#include <stdio.h>
#include <stdlib.h>
#include <string.h>
#include <assert.h>
#include <ctype.h>
#ifdef NO_TGMATH_H
#  include <math.h>
#else
#  include <tgmath.h>
#endif

#include "puzzles.h"
#include "latin.h" /* contains typedef for digit */

/* ----------------------------------------------------------
 * Constant and structure definitions
 */

#define FLASH_TIME 0.4F

#define PREFERRED_TILE_SIZE 32

#define TILE_SIZE (ds->tilesize)
#define GAP_SIZE  (TILE_SIZE/2)
#define SQUARE_SIZE (TILE_SIZE + GAP_SIZE)

#define BORDER    (TILE_SIZE / 2)

#define COORD(x)  ( (x) * SQUARE_SIZE + BORDER )
#define FROMCOORD(x)  ( ((x) - BORDER + SQUARE_SIZE) / SQUARE_SIZE - 1 )

#define GRID(p,w,x,y) ((p)->w[((y)*(p)->order)+(x)])
#define GRID3(p,w,x,y,z) ((p)->w[ (((x)*(p)->order+(y))*(p)->order+(z)) ])
#define HINT(p,x,y,n) GRID3(p, hints, x, y, n)

enum {
    COL_BACKGROUND,
    COL_GRID,
    COL_TEXT, COL_GUESS, COL_ERROR, COL_PENCIL,
    COL_HIGHLIGHT, COL_LOWLIGHT, COL_SPENT = COL_LOWLIGHT,
    NCOLOURS
};

typedef enum {
    MODE_UNEQUAL,      /* Puzzle indicators are 'greater-than'. */
    MODE_ADJACENT      /* Puzzle indicators are 'adjacent number'. */
} Mode;

struct game_params {
    int order;          /* Size of latin square */
    int diff;           /* Difficulty */
    Mode mode;
};

#define F_IMMUTABLE     1       /* passed in as game description */
#define F_ADJ_UP        2
#define F_ADJ_RIGHT     4
#define F_ADJ_DOWN      8
#define F_ADJ_LEFT      16
#define F_ERROR         32
#define F_ERROR_UP      64
#define F_ERROR_RIGHT   128
#define F_ERROR_DOWN    256
#define F_ERROR_LEFT    512
#define F_SPENT_UP      1024
#define F_SPENT_RIGHT   2048
#define F_SPENT_DOWN    4096
#define F_SPENT_LEFT    8192

#define ADJ_TO_SPENT(x) ((x) << 9)

#define F_ERROR_MASK (F_ERROR|F_ERROR_UP|F_ERROR_RIGHT|F_ERROR_DOWN|F_ERROR_LEFT)
#define F_SPENT_MASK (F_SPENT_UP|F_SPENT_RIGHT|F_SPENT_DOWN|F_SPENT_LEFT)

struct game_state {
    int order;
    bool completed, cheated;
    Mode mode;
    digit *nums;                 /* actual numbers (size order^2) */
    unsigned char *hints;        /* remaining possiblities (size order^3) */
    unsigned int *flags;         /* flags (size order^2) */
};

/* ----------------------------------------------------------
 * Game parameters and presets
 */

/* Steal the method from map.c for difficulty levels. */
#define DIFFLIST(A)               \
    A(LATIN,Trivial,NULL,t)       \
    A(EASY,Easy,solver_easy, e)   \
    A(SET,Tricky,solver_set, k)   \
    A(EXTREME,Extreme,NULL,x)     \
    A(RECURSIVE,Recursive,NULL,r)

#define ENUM(upper,title,func,lower) DIFF_ ## upper,
#define TITLE(upper,title,func,lower) #title,
#define ENCODE(upper,title,func,lower) #lower
#define CONFIG(upper,title,func,lower) ":" #title
enum { DIFFLIST(ENUM) DIFFCOUNT, DIFF_IMPOSSIBLE = diff_impossible, DIFF_AMBIGUOUS = diff_ambiguous, DIFF_UNFINISHED = diff_unfinished };
static char const *const unequal_diffnames[] = { DIFFLIST(TITLE) };
static char const unequal_diffchars[] = DIFFLIST(ENCODE);
#define DIFFCONFIG DIFFLIST(CONFIG)

#define DEFAULT_PRESET 0

static const struct game_params unequal_presets[] = {
    {  4, DIFF_EASY,    0 },
    {  5, DIFF_EASY,    0 },
    {  5, DIFF_SET,     0 },
    {  5, DIFF_SET,     1 },
    {  5, DIFF_EXTREME, 0 },
    {  6, DIFF_EASY,    0 },
    {  6, DIFF_SET,     0 },
    {  6, DIFF_SET,     1 },
    {  6, DIFF_EXTREME, 0 },
    {  7, DIFF_SET,     0 },
    {  7, DIFF_SET,     1 },
    {  7, DIFF_EXTREME, 0 }
};

static bool game_fetch_preset(int i, char **name, game_params **params)
{
    game_params *ret;
    char buf[80];

    if (i < 0 || i >= lenof(unequal_presets))
        return false;

    ret = snew(game_params);
    *ret = unequal_presets[i]; /* structure copy */

    sprintf(buf, "%s: %dx%d %s",
            ret->mode == MODE_ADJACENT ? "Adjacent" : "Unequal",
            ret->order, ret->order,
            unequal_diffnames[ret->diff]);

    *name = dupstr(buf);
    *params = ret;
    return true;
}

static game_params *default_params(void)
{
    game_params *ret;
    char *name;

    if (!game_fetch_preset(DEFAULT_PRESET, &name, &ret)) return NULL;
    sfree(name);
    return ret;
}

static void free_params(game_params *params)
{
    sfree(params);
}

static game_params *dup_params(const game_params *params)
{
    game_params *ret = snew(game_params);
    *ret = *params;       /* structure copy */
    return ret;
}

static void decode_params(game_params *ret, char const *string)
{
    char const *p = string;

    ret->order = atoi(p);
    while (*p && isdigit((unsigned char)*p)) p++;

    if (*p == 'a') {
        p++;
        ret->mode = MODE_ADJACENT;
    } else
        ret->mode = MODE_UNEQUAL;

    if (*p == 'd') {
        int i;
        p++;
        ret->diff = DIFFCOUNT+1; /* ...which is invalid */
        if (*p) {
            for (i = 0; i < DIFFCOUNT; i++) {
                if (*p == unequal_diffchars[i])
                    ret->diff = i;
            }
            p++;
        }
    }
}

static char *encode_params(const game_params *params, bool full)
{
    char ret[80];

    sprintf(ret, "%d", params->order);
    if (params->mode == MODE_ADJACENT)
        sprintf(ret + strlen(ret), "a");
    if (full)
        sprintf(ret + strlen(ret), "d%c", unequal_diffchars[params->diff]);

    return dupstr(ret);
}

static config_item *game_configure(const game_params *params)
{
    config_item *ret;
    char buf[80];

    ret = snewn(4, config_item);

    ret[0].name = "Mode";
    ret[0].type = C_CHOICES;
    ret[0].u.choices.choicenames = ":Unequal:Adjacent";
    ret[0].u.choices.selected = params->mode;

    ret[1].name = "Size (s*s)";
    ret[1].type = C_STRING;
    sprintf(buf, "%d", params->order);
    ret[1].u.string.sval = dupstr(buf);

    ret[2].name = "Difficulty";
    ret[2].type = C_CHOICES;
    ret[2].u.choices.choicenames = DIFFCONFIG;
    ret[2].u.choices.selected = params->diff;

    ret[3].name = NULL;
    ret[3].type = C_END;

    return ret;
}

static game_params *custom_params(const config_item *cfg)
{
    game_params *ret = snew(game_params);

    ret->mode = cfg[0].u.choices.selected;
    ret->order = atoi(cfg[1].u.string.sval);
    ret->diff = cfg[2].u.choices.selected;

    return ret;
}

static const char *validate_params(const game_params *params, bool full)
{
    if (params->order < 3 || params->order > 32)
        return "Order must be between 3 and 32";
    if (params->diff >= DIFFCOUNT)
        return "Unknown difficulty rating";
    if (params->order < 5 && params->mode == MODE_ADJACENT &&
        params->diff >= DIFF_SET)
        return "Order must be at least 5 for Adjacent puzzles of this difficulty.";
    return NULL;
}

/* ----------------------------------------------------------
 * Various utility functions
 */

static const struct { unsigned int f, fo, fe; int dx, dy; char c, ac; } adjthan[] = {
    { F_ADJ_UP,    F_ADJ_DOWN,  F_ERROR_UP,     0, -1, '^', '-' },
    { F_ADJ_RIGHT, F_ADJ_LEFT,  F_ERROR_RIGHT,  1,  0, '>', '|' },
    { F_ADJ_DOWN,  F_ADJ_UP,    F_ERROR_DOWN,   0,  1, 'v', '-' },
    { F_ADJ_LEFT,  F_ADJ_RIGHT, F_ERROR_LEFT,  -1,  0, '<', '|' }
};

static game_state *blank_game(int order, Mode mode)
{
    game_state *state = snew(game_state);
    int o2 = order*order, o3 = o2*order;

    state->order = order;
    state->mode = mode;
    state->completed = false;
    state->cheated = false;

    state->nums = snewn(o2, digit);
    state->hints = snewn(o3, unsigned char);
    state->flags = snewn(o2, unsigned int);

    memset(state->nums, 0, o2 * sizeof(digit));
    memset(state->hints, 0, o3);
    memset(state->flags, 0, o2 * sizeof(unsigned int));

    return state;
}

static game_state *dup_game(const game_state *state)
{
    game_state *ret = blank_game(state->order, state->mode);
    int o2 = state->order*state->order, o3 = o2*state->order;

    memcpy(ret->nums, state->nums, o2 * sizeof(digit));
    memcpy(ret->hints, state->hints, o3);
    memcpy(ret->flags, state->flags, o2 * sizeof(unsigned int));

    return ret;
}

static void free_game(game_state *state)
{
    sfree(state->nums);
    sfree(state->hints);
    sfree(state->flags);
    sfree(state);
}

#define CHECKG(x,y) grid[(y)*o+(x)]

/* Returns false if it finds an error, true if ok. */
static bool check_num_adj(digit *grid, game_state *state,
                          int x, int y, bool me)
{
    unsigned int f = GRID(state, flags, x, y);
    bool ret = true;
    int i, o = state->order;

    for (i = 0; i < 4; i++) {
        int dx = adjthan[i].dx, dy = adjthan[i].dy, n, dn;

        if (x+dx < 0 || x+dx >= o || y+dy < 0 || y+dy >= o)
            continue;

        n = CHECKG(x, y);
        dn = CHECKG(x+dx, y+dy);

        assert (n != 0);
        if (dn == 0) continue;

        if (state->mode == MODE_ADJACENT) {
            int gd = abs(n-dn);

            if ((f & adjthan[i].f) && (gd != 1)) {
                debug(("check_adj error (%d,%d):%d should be | (%d,%d):%d",
                       x, y, n, x+dx, y+dy, dn));
                if (me) GRID(state, flags, x, y) |= adjthan[i].fe;
                ret = false;
            }
            if (!(f & adjthan[i].f) && (gd == 1)) {
                debug(("check_adj error (%d,%d):%d should not be | (%d,%d):%d",
                       x, y, n, x+dx, y+dy, dn));
                if (me) GRID(state, flags, x, y) |= adjthan[i].fe;
                ret = false;
            }

        } else {
            if ((f & adjthan[i].f) && (n <= dn)) {
                debug(("check_adj error (%d,%d):%d not > (%d,%d):%d",
                       x, y, n, x+dx, y+dy, dn));
                if (me) GRID(state, flags, x, y) |= adjthan[i].fe;
                ret = false;
            }
        }
    }
    return ret;
}

/* Returns false if it finds an error, true if ok. */
static bool check_num_error(digit *grid, game_state *state,
                            int x, int y, bool mark_errors)
{
    int o = state->order;
    int xx, yy, val = CHECKG(x,y);
    bool ret = true;

    assert(val != 0);

    /* check for dups in same column. */
    for (yy = 0; yy < state->order; yy++) {
        if (yy == y) continue;
        if (CHECKG(x,yy) == val) ret = false;
    }

    /* check for dups in same row. */
    for (xx = 0; xx < state->order; xx++) {
        if (xx == x) continue;
        if (CHECKG(xx,y) == val) ret = false;
    }

    if (!ret) {
        debug(("check_num_error (%d,%d) duplicate %d", x, y, val));
        if (mark_errors) GRID(state, flags, x, y) |= F_ERROR;
    }
    return ret;
}

/* Returns:     -1 for 'wrong'
 *               0 for 'incomplete'
 *               1 for 'complete and correct'
 */
static int check_complete(digit *grid, game_state *state, bool mark_errors)
{
    int x, y, ret = 1, o = state->order;

    if (mark_errors)
        assert(grid == state->nums);

    for (x = 0; x < state->order; x++) {
        for (y = 0; y < state->order; y++) {
            if (mark_errors)
                GRID(state, flags, x, y) &= ~F_ERROR_MASK;
            if (grid[y*o+x] == 0) {
                ret = 0;
            } else {
                if (!check_num_error(grid, state, x, y, mark_errors)) ret = -1;
                if (!check_num_adj(grid, state, x, y, mark_errors)) ret = -1;
            }
        }
    }
    if (ret == 1 && latin_check(grid, o))
        ret = -1;
    return ret;
}

static char n2c(digit n, int order) {
    if (n == 0)         return ' ';
    if (order < 10) {
        if (n < 10)     return '0' + n;
    } else {
        if (n < 11)     return '0' + n-1;
        n -= 11;
        if (n <= 26)    return 'A' + n;
    }
    return '?';
}

/* should be 'digit', but includes -1 for 'not a digit'.
 * Includes keypresses (0 especially) for interpret_move. */
static int c2n(int c, int order) {
    if (c < 0 || c > 0xff)
        return -1;
    if (c == ' ' || c == '\b')
        return 0;
    if (order < 10) {
        if (c >= '0' && c <= '9')
            return (int)(c - '0');
    } else {
        if (c >= '0' && c <= '9')
            return (int)(c - '0' + 1);
        if (c >= 'A' && c <= 'Z')
            return (int)(c - 'A' + 11);
        if (c >= 'a' && c <= 'z')
            return (int)(c - 'a' + 11);
    }
    return -1;
}

static bool game_can_format_as_text_now(const game_params *params)
{
    return true;
}

static char *game_text_format(const game_state *state)
{
    int x, y, len, n;
    char *ret, *p;

    len = (state->order*2) * (state->order*2-1) + 1;
    ret = snewn(len, char);
    p = ret;

    for (y = 0; y < state->order; y++) {
        for (x = 0; x < state->order; x++) {
            n = GRID(state, nums, x, y);
            *p++ = n > 0 ? n2c(n, state->order) : '.';

            if (x < (state->order-1)) {
                if (state->mode == MODE_ADJACENT) {
                    *p++ = (GRID(state, flags, x, y) & F_ADJ_RIGHT) ? '|' : ' ';
                } else {
                    if (GRID(state, flags, x, y) & F_ADJ_RIGHT)
                        *p++ = '>';
                    else if (GRID(state, flags, x+1, y) & F_ADJ_LEFT)
                        *p++ = '<';
                    else
                        *p++ = ' ';
                }
            }
        }
        *p++ = '\n';

        if (y < (state->order-1)) {
            for (x = 0; x < state->order; x++) {
                if (state->mode == MODE_ADJACENT) {
                    *p++ = (GRID(state, flags, x, y) & F_ADJ_DOWN) ? '-' : ' ';
                } else {
                    if (GRID(state, flags, x, y) & F_ADJ_DOWN)
                        *p++ = 'v';
                    else if (GRID(state, flags, x, y+1) & F_ADJ_UP)
                        *p++ = '^';
                    else
                        *p++ = ' ';
                }

                if (x < state->order-1)
                  *p++ = ' ';
            }
            *p++ = '\n';
        }
    }
    *p++ = '\0';

    assert(p - ret == len);
    return ret;
}

#ifdef STANDALONE_SOLVER
static void game_debug(game_state *state)
{
    char *dbg = game_text_format(state);
    printf("%s", dbg);
    sfree(dbg);
}
#endif

/* ----------------------------------------------------------
 * Solver.
 */

struct solver_link {
    int len, gx, gy, lx, ly;
};

struct solver_ctx {
    game_state *state;

    int nlinks, alinks;
    struct solver_link *links;
};

static void solver_add_link(struct solver_ctx *ctx,
                            int gx, int gy, int lx, int ly, int len)
{
    if (ctx->alinks < ctx->nlinks+1) {
        ctx->alinks = ctx->alinks*2 + 1;
        /*debug(("resizing ctx->links, new size %d", ctx->alinks));*/
        ctx->links = sresize(ctx->links, ctx->alinks, struct solver_link);
    }
    ctx->links[ctx->nlinks].gx = gx;
    ctx->links[ctx->nlinks].gy = gy;
    ctx->links[ctx->nlinks].lx = lx;
    ctx->links[ctx->nlinks].ly = ly;
    ctx->links[ctx->nlinks].len = len;
    ctx->nlinks++;
    /*debug(("Adding new link: len %d (%d,%d) < (%d,%d), nlinks now %d",
           len, lx, ly, gx, gy, ctx->nlinks));*/
}

static struct solver_ctx *new_ctx(game_state *state)
{
    struct solver_ctx *ctx = snew(struct solver_ctx);
    int o = state->order;
    int i, x, y;
    unsigned int f;

    ctx->nlinks = ctx->alinks = 0;
    ctx->links = NULL;
    ctx->state = state;

    if (state->mode == MODE_ADJACENT)
        return ctx; /* adjacent mode doesn't use links. */

    for (x = 0; x < o; x++) {
        for (y = 0; y < o; y++) {
            f = GRID(state, flags, x, y);
            for (i = 0; i < 4; i++) {
                if (f & adjthan[i].f)
                    solver_add_link(ctx, x, y, x+adjthan[i].dx, y+adjthan[i].dy, 1);
            }
        }
    }

    return ctx;
}

static void *clone_ctx(void *vctx)
{
    struct solver_ctx *ctx = (struct solver_ctx *)vctx;
    return new_ctx(ctx->state);
}

static void free_ctx(void *vctx)
{
    struct solver_ctx *ctx = (struct solver_ctx *)vctx;
    if (ctx->links) sfree(ctx->links);
    sfree(ctx);
}

static void solver_nminmax(struct latin_solver *solver,
                           int x, int y, int *min_r, int *max_r,
                           unsigned char **ns_r)
{
    int o = solver->o, min = o, max = 0, n;
    unsigned char *ns;

    assert(x >= 0 && y >= 0 && x < o && y < o);

    ns = solver->cube + cubepos(x,y,1);

    if (grid(x,y) > 0) {
        min = max = grid(x,y)-1;
    } else {
        for (n = 0; n < o; n++) {
            if (ns[n]) {
                if (n > max) max = n;
                if (n < min) min = n;
            }
        }
    }
    if (min_r) *min_r = min;
    if (max_r) *max_r = max;
    if (ns_r) *ns_r = ns;
}

static int solver_links(struct latin_solver *solver, void *vctx)
{
    struct solver_ctx *ctx = (struct solver_ctx *)vctx;
    int i, j, lmin, gmax, nchanged = 0;
    unsigned char *gns, *lns;
    struct solver_link *link;

    for (i = 0; i < ctx->nlinks; i++) {
        link = &ctx->links[i];
        solver_nminmax(solver, link->gx, link->gy, NULL, &gmax, &gns);
        solver_nminmax(solver, link->lx, link->ly, &lmin, NULL, &lns);

        for (j = 0; j < solver->o; j++) {
            /* For the 'greater' end of the link, discount all numbers
             * too small to satisfy the inequality. */
            if (gns[j]) {
                if (j < (lmin+link->len)) {
#ifdef STANDALONE_SOLVER
                    if (solver_show_working) {
                        printf("%*slink elimination, (%d,%d) > (%d,%d):\n",
                               solver_recurse_depth*4, "",
                               link->gx+1, link->gy+1, link->lx+1, link->ly+1);
                        printf("%*s  ruling out %d at (%d,%d)\n",
                               solver_recurse_depth*4, "",
                               j+1, link->gx+1, link->gy+1);
                    }
#endif
                    cube(link->gx, link->gy, j+1) = false;
                    nchanged++;
                }
            }
            /* For the 'lesser' end of the link, discount all numbers
             * too large to satisfy inequality. */
            if (lns[j]) {
                if (j > (gmax-link->len)) {
#ifdef STANDALONE_SOLVER
                    if (solver_show_working) {
                        printf("%*slink elimination, (%d,%d) > (%d,%d):\n",
                               solver_recurse_depth*4, "",
                               link->gx+1, link->gy+1, link->lx+1, link->ly+1);
                        printf("%*s  ruling out %d at (%d,%d)\n",
                               solver_recurse_depth*4, "",
                               j+1, link->lx+1, link->ly+1);
                    }
#endif
                    cube(link->lx, link->ly, j+1) = false;
                    nchanged++;
                }
            }
        }
    }
    return nchanged;
}

static int solver_adjacent(struct latin_solver *solver, void *vctx)
{
    struct solver_ctx *ctx = (struct solver_ctx *)vctx;
    int nchanged = 0, x, y, i, n, o = solver->o, nx, ny, gd;

    /* Update possible values based on known values and adjacency clues. */

    for (x = 0; x < o; x++) {
        for (y = 0; y < o; y++) {
            if (grid(x, y) == 0) continue;

            /* We have a definite number here. Make sure that any
             * adjacent possibles reflect the adjacent/non-adjacent clue. */

            for (i = 0; i < 4; i++) {
                bool isadjacent =
                    (GRID(ctx->state, flags, x, y) & adjthan[i].f);

                nx = x + adjthan[i].dx, ny = y + adjthan[i].dy;
                if (nx < 0 || ny < 0 || nx >= o || ny >= o)
                    continue;

                for (n = 0; n < o; n++) {
                    /* Continue past numbers the adjacent square _could_ be,
                     * given the clue we have. */
                    gd = abs((n+1) - grid(x, y));
                    if (isadjacent && (gd == 1)) continue;
                    if (!isadjacent && (gd != 1)) continue;

                    if (!cube(nx, ny, n+1))
                        continue; /* already discounted this possibility. */

#ifdef STANDALONE_SOLVER
                    if (solver_show_working) {
                        printf("%*sadjacent elimination, (%d,%d):%d %s (%d,%d):\n",
                               solver_recurse_depth*4, "",
                               x+1, y+1, grid(x, y), isadjacent ? "|" : "!|", nx+1, ny+1);
                        printf("%*s  ruling out %d at (%d,%d)\n",
                               solver_recurse_depth*4, "", n+1, nx+1, ny+1);
                    }
#endif
                    cube(nx, ny, n+1) = false;
                    nchanged++;
                }
            }
        }
    }

    return nchanged;
}

static int solver_adjacent_set(struct latin_solver *solver, void *vctx)
{
    struct solver_ctx *ctx = (struct solver_ctx *)vctx;
    int x, y, i, n, nn, o = solver->o, nx, ny, gd;
    int nchanged = 0, *scratch = snewn(o, int);

    /* Update possible values based on other possible values
     * of adjacent squares, and adjacency clues. */

    for (x = 0; x < o; x++) {
        for (y = 0; y < o; y++) {
            for (i = 0; i < 4; i++) {
                bool isadjacent =
                    (GRID(ctx->state, flags, x, y) & adjthan[i].f);

                nx = x + adjthan[i].dx, ny = y + adjthan[i].dy;
                if (nx < 0 || ny < 0 || nx >= o || ny >= o)
                    continue;

                /* We know the current possibles for the square (x,y)
                 * and also the adjacency clue from (x,y) to (nx,ny).
                 * Construct a maximum set of possibles for (nx,ny)
                 * in scratch, based on these constraints... */

                memset(scratch, 0, o*sizeof(int));

                for (n = 0; n < o; n++) {
                    if (!cube(x, y, n+1)) continue;

                    for (nn = 0; nn < o; nn++) {
                        if (n == nn) continue;

                        gd = abs(nn - n);
                        if (isadjacent && (gd != 1)) continue;
                        if (!isadjacent && (gd == 1)) continue;

                        scratch[nn] = 1;
                    }
                }

                /* ...and remove any possibilities for (nx,ny) that are
                 * currently set but are not indicated in scratch. */
                for (n = 0; n < o; n++) {
                    if (scratch[n] == 1) continue;
                    if (!cube(nx, ny, n+1)) continue;

#ifdef STANDALONE_SOLVER
                    if (solver_show_working) {
                        printf("%*sadjacent possible elimination, (%d,%d) %s (%d,%d):\n",
                               solver_recurse_depth*4, "",
                               x+1, y+1, isadjacent ? "|" : "!|", nx+1, ny+1);
                        printf("%*s  ruling out %d at (%d,%d)\n",
                               solver_recurse_depth*4, "", n+1, nx+1, ny+1);
                    }
#endif
                    cube(nx, ny, n+1) = false;
                    nchanged++;
                }
            }
        }
    }

    return nchanged;
}

static int solver_easy(struct latin_solver *solver, void *vctx)
{
    struct solver_ctx *ctx = (struct solver_ctx *)vctx;
    if (ctx->state->mode == MODE_ADJACENT)
	return solver_adjacent(solver, vctx);
    else
	return solver_links(solver, vctx);
}

static int solver_set(struct latin_solver *solver, void *vctx)
{
    struct solver_ctx *ctx = (struct solver_ctx *)vctx;
    if (ctx->state->mode == MODE_ADJACENT)
	return solver_adjacent_set(solver, vctx);
    else
	return 0;
}

#define SOLVER(upper,title,func,lower) func,
static usersolver_t const unequal_solvers[] = { DIFFLIST(SOLVER) };

static bool unequal_valid(struct latin_solver *solver, void *vctx)
{
    struct solver_ctx *ctx = (struct solver_ctx *)vctx;
    if (ctx->state->mode == MODE_ADJACENT) {
        int o = solver->o;
        int x, y, nx, ny, v, nv, i;

        for (x = 0; x+1 < o; x++) {
            for (y = 0; y+1 < o; y++) {
                v = grid(x, y);
                for (i = 0; i < 4; i++) {
                    bool is_adj, should_be_adj;

                    should_be_adj =
                        (GRID(ctx->state, flags, x, y) & adjthan[i].f);

                    nx = x + adjthan[i].dx, ny = y + adjthan[i].dy;
                    if (nx < 0 || ny < 0 || nx >= o || ny >= o)
                        continue;

                    nv = grid(nx, ny);
                    is_adj = (labs(v - nv) == 1);

                    if (is_adj && !should_be_adj) {
#ifdef STANDALONE_SOLVER
                        if (solver_show_working)
                            printf("%*s(%d,%d):%d and (%d,%d):%d have "
                                   "adjacent values, but should not\n",
                                   solver_recurse_depth*4, "",
                                   x+1, y+1, v, nx+1, ny+1, nv);
#endif
                        return false;
                    }

                    if (!is_adj && should_be_adj) {
#ifdef STANDALONE_SOLVER
                        if (solver_show_working)
                            printf("%*s(%d,%d):%d and (%d,%d):%d do not have "
                                   "adjacent values, but should\n",
                                   solver_recurse_depth*4, "",
                                   x+1, y+1, v, nx+1, ny+1, nv);
#endif
                        return false;
                    }
                }
            }
        }
    } else {
        int i;
        for (i = 0; i < ctx->nlinks; i++) {
            struct solver_link *link = &ctx->links[i];
            int gv = grid(link->gx, link->gy);
            int lv = grid(link->lx, link->ly);
            if (gv <= lv) {
#ifdef STANDALONE_SOLVER
                if (solver_show_working)
                    printf("%*s(%d,%d):%d should be greater than (%d,%d):%d, "
                           "but is not\n", solver_recurse_depth*4, "",
                           link->gx+1, link->gy+1, gv,
                           link->lx+1, link->ly+1, lv);
#endif
                return false;
            }
        }
    }
    return true;
}

static int solver_state(game_state *state, int maxdiff)
{
    struct solver_ctx *ctx = new_ctx(state);
    struct latin_solver solver;
    int diff;

    if (latin_solver_alloc(&solver, state->nums, state->order))
        diff = latin_solver_main(&solver, maxdiff,
                                 DIFF_LATIN, DIFF_SET, DIFF_EXTREME,
                                 DIFF_EXTREME, DIFF_RECURSIVE,
                                 unequal_solvers, unequal_valid, ctx,
                                 clone_ctx, free_ctx);
    else
        diff = DIFF_IMPOSSIBLE;

    memcpy(state->hints, solver.cube, state->order*state->order*state->order);

    free_ctx(ctx);

    latin_solver_free(&solver);

    if (diff == DIFF_IMPOSSIBLE)
        return -1;
    if (diff == DIFF_UNFINISHED)
        return 0;
    if (diff == DIFF_AMBIGUOUS)
        return 2;
    return 1;
}

static game_state *solver_hint(const game_state *state, int *diff_r,
                               int mindiff, int maxdiff)
{
    game_state *ret = dup_game(state);
    int diff, r = 0;

    for (diff = mindiff; diff <= maxdiff; diff++) {
        r = solver_state(ret, diff);
        debug(("solver_state after %s %d", unequal_diffnames[diff], r));
        if (r != 0) goto done;
    }

done:
    if (diff_r) *diff_r = (r > 0) ? diff : -1;
    return ret;
}

/* ----------------------------------------------------------
 * Game generation.
 */

static char *latin_desc(digit *sq, size_t order)
{
    int o2 = order*order, i;
    char *soln = snewn(o2+2, char);

    soln[0] = 'S';
    for (i = 0; i < o2; i++)
        soln[i+1] = n2c(sq[i], order);
    soln[o2+1] = '\0';

    return soln;
}

/* returns true if it placed (or could have placed) clue. */
static bool gg_place_clue(game_state *state, int ccode, digit *latin, bool checkonly)
{
    int loc = ccode / 5, which = ccode % 5;
    int x = loc % state->order, y = loc / state->order;

    assert(loc < state->order*state->order);

    if (which == 4) {           /* add number */
        if (state->nums[loc] != 0) {
#ifdef STANDALONE_SOLVER
            if (state->nums[loc] != latin[loc]) {
                printf("inconsistency for (%d,%d): state %d latin %d\n",
                       x+1, y+1, state->nums[loc], latin[loc]);
            }
#endif
            assert(state->nums[loc] == latin[loc]);
            return false;
        }
        if (!checkonly) {
            state->nums[loc] = latin[loc];
        }
    } else {                    /* add flag */
        int lx, ly, lloc;

        if (state->mode == MODE_ADJACENT)
            return false; /* never add flag clues in adjacent mode
                             (they're always all present) */

        if (state->flags[loc] & adjthan[which].f)
            return false; /* already has flag. */

        lx = x + adjthan[which].dx;
        ly = y + adjthan[which].dy;
        if (lx < 0 || ly < 0 || lx >= state->order || ly >= state->order)
            return false; /* flag compares to off grid */

        lloc = loc + adjthan[which].dx + adjthan[which].dy*state->order;
        if (latin[loc] <= latin[lloc])
            return false; /* flag would be incorrect */

        if (!checkonly) {
            state->flags[loc] |= adjthan[which].f;
        }
    }
    return true;
}

/* returns true if it removed (or could have removed) the clue. */
static bool gg_remove_clue(game_state *state, int ccode, bool checkonly)
{
    int loc = ccode / 5, which = ccode % 5;
#ifdef STANDALONE_SOLVER
    int x = loc % state->order, y = loc / state->order;
#endif

    assert(loc < state->order*state->order);

    if (which == 4) {           /* remove number. */
        if (state->nums[loc] == 0) return false;
        if (!checkonly) {
#ifdef STANDALONE_SOLVER
            if (solver_show_working)
                printf("gg_remove_clue: removing %d at (%d,%d)",
                       state->nums[loc], x+1, y+1);
#endif
            state->nums[loc] = 0;
        }
    } else {                    /* remove flag */
        if (state->mode == MODE_ADJACENT)
            return false; /* never remove clues in adjacent mode. */

        if (!(state->flags[loc] & adjthan[which].f)) return false;
        if (!checkonly) {
#ifdef STANDALONE_SOLVER
            if (solver_show_working)
               printf("gg_remove_clue: removing %c at (%d,%d)",
                       adjthan[which].c, x+1, y+1);
#endif
            state->flags[loc] &= ~adjthan[which].f;
        }
    }
    return true;
}

static int gg_best_clue(game_state *state, int *scratch, digit *latin)
{
    int ls = state->order * state->order * 5;
    int maxposs = 0, minclues = 5, best = -1, i, j;
    int nposs, nclues, loc;

#ifdef STANDALONE_SOLVER
    if (solver_show_working) {
        game_debug(state);
        latin_solver_debug(state->hints, state->order);
    }
#endif

    for (i = ls; i-- > 0 ;) {
        if (!gg_place_clue(state, scratch[i], latin, true)) continue;

        loc = scratch[i] / 5;
        for (j = nposs = 0; j < state->order; j++) {
            if (state->hints[loc*state->order + j]) nposs++;
        }
        for (j = nclues = 0; j < 4; j++) {
            if (state->flags[loc] & adjthan[j].f) nclues++;
        }
        if ((nposs > maxposs) ||
            (nposs == maxposs && nclues < minclues)) {
            best = i; maxposs = nposs; minclues = nclues;
#ifdef STANDALONE_SOLVER
            if (solver_show_working) {
                int x = loc % state->order, y = loc / state->order;
                printf("gg_best_clue: b%d (%d,%d) new best [%d poss, %d clues].\n",
                       best, x+1, y+1, nposs, nclues);
            }
#endif
        }
    }
    /* if we didn't solve, we must have 1 clue to place! */
    assert(best != -1);
    return best;
}

#ifdef STANDALONE_SOLVER
static int maxtries;
#define MAXTRIES maxtries
#else
#define MAXTRIES 50
#endif
static int gg_solved;

static int game_assemble(game_state *new, int *scratch, digit *latin,
                         int difficulty)
{
    game_state *copy = dup_game(new);
    int best;

    if (difficulty >= DIFF_RECURSIVE) {
        /* We mustn't use any solver that might guess answers;
         * if it guesses wrongly but solves, gg_place_clue will
         * get mighty confused. We will always trim clues down
         * (making it more difficult) in game_strip, which doesn't
         * have this problem. */
        difficulty = DIFF_RECURSIVE-1;
    }

#ifdef STANDALONE_SOLVER
    if (solver_show_working) {
        game_debug(new);
        latin_solver_debug(new->hints, new->order);
    }
#endif

    while(1) {
        gg_solved++;
        if (solver_state(copy, difficulty) == 1) break;

        best = gg_best_clue(copy, scratch, latin);
        gg_place_clue(new, scratch[best], latin, false);
        gg_place_clue(copy, scratch[best], latin, false);
    }
    free_game(copy);
#ifdef STANDALONE_SOLVER
    if (solver_show_working) {
        char *dbg = game_text_format(new);
        printf("game_assemble: done, %d solver iterations:\n%s\n", gg_solved, dbg);
        sfree(dbg);
    }
#endif
    return 0;
}

static void game_strip(game_state *new, int *scratch, digit *latin,
                       int difficulty)
{
    int o = new->order, o2 = o*o, lscratch = o2*5, i;
    game_state *copy = blank_game(new->order, new->mode);

    /* For each symbol (if it exists in new), try and remove it and
     * solve again; if we couldn't solve without it put it back. */
    for (i = 0; i < lscratch; i++) {
        if (!gg_remove_clue(new, scratch[i], false)) continue;

        memcpy(copy->nums,  new->nums,  o2 * sizeof(digit));
        memcpy(copy->flags, new->flags, o2 * sizeof(unsigned int));
        gg_solved++;
        if (solver_state(copy, difficulty) != 1) {
            /* put clue back, we can't solve without it. */
            bool ret = gg_place_clue(new, scratch[i], latin, false);
            assert(ret);
        } else {
#ifdef STANDALONE_SOLVER
            if (solver_show_working)
                printf("game_strip: clue was redundant.");
#endif
        }
    }
    free_game(copy);
#ifdef STANDALONE_SOLVER
    if (solver_show_working) {
        char *dbg = game_text_format(new);
        debug(("game_strip: done, %d solver iterations.", gg_solved));
        debug(("%s", dbg));
        sfree(dbg);
    }
#endif
}

static void add_adjacent_flags(game_state *state, digit *latin)
{
    int x, y, o = state->order;

    /* All clues in adjacent mode are always present (the only variables are
     * the numbers). This adds all the flags to state based on the supplied
     * latin square. */

    for (y = 0; y < o; y++) {
        for (x = 0; x < o; x++) {
            if (x < (o-1) && (abs(latin[y*o+x] - latin[y*o+x+1]) == 1)) {
                GRID(state, flags, x, y) |= F_ADJ_RIGHT;
                GRID(state, flags, x+1, y) |= F_ADJ_LEFT;
            }
            if (y < (o-1) && (abs(latin[y*o+x] - latin[(y+1)*o+x]) == 1)) {
                GRID(state, flags, x, y) |= F_ADJ_DOWN;
                GRID(state, flags, x, y+1) |= F_ADJ_UP;
            }
        }
    }
}

static char *new_game_desc(const game_params *params_in, random_state *rs,
			   char **aux, bool interactive)
{
    game_params params_copy = *params_in; /* structure copy */
    game_params *params = &params_copy;
    digit *sq = NULL;
    int i, x, y, retlen, k, nsol;
    int o2 = params->order * params->order, ntries = 1;
    int *scratch, lscratch = o2*5;
    char *ret, buf[80];
    game_state *state = blank_game(params->order, params->mode);

    /* Generate a list of 'things to strip' (randomised later) */
    scratch = snewn(lscratch, int);
    /* Put the numbers (4 mod 5) before the inequalities (0-3 mod 5) */
    for (i = 0; i < lscratch; i++) scratch[i] = (i%o2)*5 + 4 - (i/o2);

generate:
#ifdef STANDALONE_SOLVER
    if (solver_show_working)
        printf("new_game_desc: generating %s puzzle, ntries so far %d\n",
               unequal_diffnames[params->diff], ntries);
#endif
    if (sq) sfree(sq);
    sq = latin_generate(params->order, rs);
    latin_debug(sq, params->order);
    /* Separately shuffle the numeric and inequality clues */
    shuffle(scratch, lscratch/5, sizeof(int), rs);
    shuffle(scratch+lscratch/5, 4*lscratch/5, sizeof(int), rs);

    memset(state->nums, 0, o2 * sizeof(digit));
    memset(state->flags, 0, o2 * sizeof(unsigned int));

    if (state->mode == MODE_ADJACENT) {
        /* All adjacency flags are always present. */
        add_adjacent_flags(state, sq);
    }

    gg_solved = 0;
    if (game_assemble(state, scratch, sq, params->diff) < 0)
        goto generate;
    game_strip(state, scratch, sq, params->diff);

    if (params->diff > 0) {
        game_state *copy = dup_game(state);
        nsol = solver_state(copy, params->diff-1);
        free_game(copy);
        if (nsol > 0) {
#ifdef STANDALONE_SOLVER
            if (solver_show_working)
                printf("game_assemble: puzzle as generated is too easy.\n");
#endif
            if (ntries < MAXTRIES) {
                ntries++;
                goto generate;
            }
#ifdef STANDALONE_SOLVER
            if (solver_show_working)
                printf("Unable to generate %s %dx%d after %d attempts.\n",
                       unequal_diffnames[params->diff],
                       params->order, params->order, MAXTRIES);
#endif
            params->diff--;
        }
    }
#ifdef STANDALONE_SOLVER
    if (solver_show_working)
        printf("new_game_desc: generated %s puzzle; %d attempts (%d solver).\n",
               unequal_diffnames[params->diff], ntries, gg_solved);
#endif

    ret = NULL; retlen = 0;
    for (y = 0; y < params->order; y++) {
        for (x = 0; x < params->order; x++) {
            unsigned int f = GRID(state, flags, x, y);
            k = sprintf(buf, "%d%s%s%s%s,",
                        GRID(state, nums, x, y),
                        (f & F_ADJ_UP)    ? "U" : "",
                        (f & F_ADJ_RIGHT) ? "R" : "",
                        (f & F_ADJ_DOWN)  ? "D" : "",
                        (f & F_ADJ_LEFT)  ? "L" : "");

            ret = sresize(ret, retlen + k + 1, char);
            strcpy(ret + retlen, buf);
            retlen += k;
        }
    }
    *aux = latin_desc(sq, params->order);

    free_game(state);
    sfree(sq);
    sfree(scratch);

    return ret;
}

static game_state *load_game(const game_params *params, const char *desc,
                             const char **why_r)
{
    game_state *state = blank_game(params->order, params->mode);
    const char *p = desc;
    int i = 0, n, o = params->order, x, y;
    const char *why = NULL;

    while (*p) {
        while (*p >= 'a' && *p <= 'z') {
            i += *p - 'a' + 1;
            p++;
        }
        if (i >= o*o) {
            why = "Too much data to fill grid"; goto fail;
        }

        if (*p < '0' || *p > '9') {
            why = "Expecting number in game description"; goto fail;
        }
        n = atoi(p);
        if (n < 0 || n > o) {
            why = "Out-of-range number in game description"; goto fail;
        }
        state->nums[i] = (digit)n;
        while (*p >= '0' && *p <= '9') p++; /* skip number */

        if (state->nums[i] != 0)
            state->flags[i] |= F_IMMUTABLE; /* === number set by game description */

        while (*p == 'U' || *p == 'R' || *p == 'D' || *p == 'L') {
            switch (*p) {
            case 'U': state->flags[i] |= F_ADJ_UP;    break;
            case 'R': state->flags[i] |= F_ADJ_RIGHT; break;
            case 'D': state->flags[i] |= F_ADJ_DOWN;  break;
            case 'L': state->flags[i] |= F_ADJ_LEFT;  break;
            default: why = "Expecting flag URDL in game description"; goto fail;
            }
            p++;
        }
        i++;
        if (i < o*o && *p != ',') {
            why = "Missing separator"; goto fail;
        }
        if (*p == ',') p++;
    }
    if (i < o*o) {
        why = "Not enough data to fill grid"; goto fail;
    }
    i = 0;
    for (y = 0; y < o; y++) {
        for (x = 0; x < o; x++) {
            for (n = 0; n < 4; n++) {
                if (GRID(state, flags, x, y) & adjthan[n].f) {
                    int nx = x + adjthan[n].dx;
                    int ny = y + adjthan[n].dy;
                    /* a flag must not point us off the grid. */
                    if (nx < 0 || ny < 0 || nx >= o || ny >= o) {
                        why = "Flags go off grid"; goto fail;
                    }
                    if (params->mode == MODE_ADJACENT) {
                        /* if one cell is adjacent to another, the other must
                         * also be adjacent to the first. */
                        if (!(GRID(state, flags, nx, ny) & adjthan[n].fo)) {
                            why = "Flags contradicting each other"; goto fail;
                        }
                    } else {
                        /* if one cell is GT another, the other must _not_ also
                         * be GT the first. */
                        if (GRID(state, flags, nx, ny) & adjthan[n].fo) {
                            why = "Flags contradicting each other"; goto fail;
                        }
                    }
                }
            }
        }
    }

    return state;

fail:
    free_game(state);
    if (why_r) *why_r = why;
    return NULL;
}

static key_label *game_request_keys(const game_params *params, int *nkeys)
{
    int i;
    int order = params->order;
    char off = (order > 9) ? '0' : '1';
    key_label *keys = snewn(order + 1, key_label);
    *nkeys = order + 1;

    for(i = 0; i < order; i++) {
        if (i==10) off = 'a'-10;
        keys[i].button = i + off;
        keys[i].label = NULL;
    }
    keys[order].button = '\b';
    keys[order].label = NULL;

    return keys;
}

static game_state *new_game(midend *me, const game_params *params,
                            const char *desc)
{
    game_state *state = load_game(params, desc, NULL);
    if (!state) {
        assert("Unable to load ?validated game.");
        return NULL;
    }
    return state;
}

static const char *validate_desc(const game_params *params, const char *desc)
{
    const char *why = NULL;
    game_state *dummy = load_game(params, desc, &why);
    if (dummy) {
        free_game(dummy);
        assert(!why);
    } else
        assert(why);
    return why;
}

static char *solve_game(const game_state *state, const game_state *currstate,
                        const char *aux, const char **error)
{
    game_state *solved;
    int r;
    char *ret = NULL;

    if (aux) return dupstr(aux);

    solved = dup_game(state);
    for (r = 0; r < state->order*state->order; r++) {
        if (!(solved->flags[r] & F_IMMUTABLE))
            solved->nums[r] = 0;
    }
    r = solver_state(solved, DIFFCOUNT-1);   /* always use full solver */
    if (r > 0) ret = latin_desc(solved->nums, solved->order);
    free_game(solved);
    return ret;
}

/* ----------------------------------------------------------
 * Game UI input processing.
 */

struct game_ui {
    int hx, hy;                         /* as for solo.c, highlight pos */
    bool hshow, hpencil, hcursor;       /* show state, type, and ?cursor. */

    /*
     * User preference option: if the user right-clicks in a square
     * and presses a number key to add/remove a pencil mark, do we
     * hide the mouse highlight again afterwards?
     *
     * Historically our answer was yes. The Android port prefers no.
     * There are advantages both ways, depending how much you dislike
     * the highlight cluttering your view. So it's a preference.
     */
    bool pencil_keep_highlight;
};

static game_ui *new_ui(const game_state *state)
{
    game_ui *ui = snew(game_ui);

    ui->hx = ui->hy = 0;
    ui->hpencil = false;
    ui->hshow = ui->hcursor = getenv_bool("PUZZLES_SHOW_CURSOR", false);

    ui->pencil_keep_highlight = false;

    return ui;
}

static void free_ui(game_ui *ui)
{
    sfree(ui);
}

static config_item *get_prefs(game_ui *ui)
{
    config_item *ret;

    ret = snewn(2, config_item);

    ret[0].name = "Keep mouse highlight after changing a pencil mark";
    ret[0].kw = "pencil-keep-highlight";
    ret[0].type = C_BOOLEAN;
    ret[0].u.boolean.bval = ui->pencil_keep_highlight;

    ret[1].name = NULL;
    ret[1].type = C_END;

    return ret;
}

static void set_prefs(game_ui *ui, const config_item *cfg)
{
    ui->pencil_keep_highlight = cfg[0].u.boolean.bval;
}

static void game_changed_state(game_ui *ui, const game_state *oldstate,
                               const game_state *newstate)
{
    /* See solo.c; if we were pencil-mode highlighting and
     * somehow a square has just been properly filled, cancel
     * pencil mode. */
    if (ui->hshow && ui->hpencil && !ui->hcursor &&
        GRID(newstate, nums, ui->hx, ui->hy) != 0) {
        ui->hshow = false;
    }
}

static const char *current_key_label(const game_ui *ui,
                                     const game_state *state, int button)
{
    if (ui->hshow && IS_CURSOR_SELECT(button))
        return ui->hpencil ? "Ink" : "Pencil";
    return "";
}

struct game_drawstate {
    int tilesize, order;
    bool started;
    Mode mode;
    digit *nums;                /* copy of nums, o^2 */
    unsigned char *hints;       /* copy of hints, o^3 */
    unsigned int *flags;        /* o^2 */

    int hx, hy;
    bool hshow, hpencil;        /* as for game_ui. */
    bool hflash;
};

static char *interpret_move(const game_state *state, game_ui *ui,
                            const game_drawstate *ds,
                            int ox, int oy, int button)
{
    int x = FROMCOORD(ox), y = FROMCOORD(oy), n;
    char buf[80];
    bool shift_or_control = button & (MOD_SHFT | MOD_CTRL);

    button &= ~MOD_MASK;

    if (x >= 0 && x < ds->order && y >= 0 && y < ds->order && IS_MOUSE_DOWN(button)) {
	if (oy - COORD(y) > TILE_SIZE && ox - COORD(x) > TILE_SIZE)
	    return NULL;

	if (oy - COORD(y) > TILE_SIZE) {
	    if (GRID(state, flags, x, y) & F_ADJ_DOWN)
		sprintf(buf, "F%d,%d,%d", x, y, F_SPENT_DOWN);
	    else if (y + 1 < ds->order && GRID(state, flags, x, y + 1) & F_ADJ_UP)
		sprintf(buf, "F%d,%d,%d", x, y + 1, F_SPENT_UP);
	    else return NULL;
	    return dupstr(buf);
	}

	if (ox - COORD(x) > TILE_SIZE) {
	    if (GRID(state, flags, x, y) & F_ADJ_RIGHT)
		sprintf(buf, "F%d,%d,%d", x, y, F_SPENT_RIGHT);
	    else if (x + 1 < ds->order && GRID(state, flags, x + 1, y) & F_ADJ_LEFT)
		sprintf(buf, "F%d,%d,%d", x + 1, y, F_SPENT_LEFT);
	    else return NULL;
	    return dupstr(buf);
	}

        if (button == LEFT_BUTTON) {
            /* normal highlighting for non-immutable squares */
            if (GRID(state, flags, x, y) & F_IMMUTABLE)
                ui->hshow = false;
#ifdef STYLUS_BASED
            else if (x == ui->hx && y == ui->hy &&
                     ui->hshow && !ui->hpencil) {
                ui->hpencil = true;
                ui->hshow = GRID(state, nums, x, y) == 0;
            } else if (x == ui->hx && y == ui->hy &&
                     ui->hshow && ui->hpencil)
#else
            else if (x == ui->hx && y == ui->hy &&
                     ui->hshow && !ui->hpencil)
#endif
                ui->hshow = false;
            else {
                ui->hx = x; ui->hy = y; ui->hpencil = false;
                ui->hshow = true;
            }
            ui->hcursor = false;
            return MOVE_UI_UPDATE;
        }
        if (button == RIGHT_BUTTON) {
            /* pencil highlighting for non-filled squares */
            if (GRID(state, nums, x, y) != 0)
                ui->hshow = false;
            else if (x == ui->hx && y == ui->hy &&
                     ui->hshow && ui->hpencil)
                ui->hshow = false;
            else {
                ui->hx = x; ui->hy = y; ui->hpencil = true;
                ui->hshow = true;
            }
            ui->hcursor = false;
            return MOVE_UI_UPDATE;
        }
    }

    if (IS_CURSOR_MOVE(button)) {
	if (shift_or_control) {
	    int nx = ui->hx, ny = ui->hy, i;
            bool self;
            move_cursor(button, &nx, &ny, ds->order, ds->order, false, NULL);
	    ui->hshow = true;
            ui->hcursor = true;

	    for (i = 0; i < 4 && (nx != ui->hx + adjthan[i].dx ||
				  ny != ui->hy + adjthan[i].dy); ++i);

	    if (i == 4)
		return MOVE_UI_UPDATE; /* invalid direction, i.e. out of
                                   * the board */

	    if (!(GRID(state, flags, ui->hx, ui->hy) & adjthan[i].f ||
		  GRID(state, flags, nx,     ny    ) & adjthan[i].fo))
		return MOVE_UI_UPDATE; /* no clue to toggle */

	    if (state->mode == MODE_ADJACENT)
		self = (adjthan[i].dx >= 0 && adjthan[i].dy >= 0);
	    else
		self = (GRID(state, flags, ui->hx, ui->hy) & adjthan[i].f);

	    if (self)
		sprintf(buf, "F%d,%d,%u", ui->hx, ui->hy,
			ADJ_TO_SPENT(adjthan[i].f));
	    else
		sprintf(buf, "F%d,%d,%u", nx, ny,
			ADJ_TO_SPENT(adjthan[i].fo));

	    return dupstr(buf);
	} else {
            ui->hcursor = true;
            return move_cursor(button, &ui->hx, &ui->hy, ds->order, ds->order,
                               false, &ui->hshow);
	}
    }
    if (ui->hshow && IS_CURSOR_SELECT(button)) {
        ui->hpencil = !ui->hpencil;
        ui->hcursor = true;
        return MOVE_UI_UPDATE;
    }

    n = c2n(button, state->order);
    if (ui->hshow && n >= 0 && n <= ds->order) {
        debug(("button %d, cbutton %d", button, (int)((char)button)));

        debug(("n %d, h (%d,%d) p %d flags 0x%x nums %d",
               n, ui->hx, ui->hy, ui->hpencil,
               GRID(state, flags, ui->hx, ui->hy),
               GRID(state, nums, ui->hx, ui->hy)));

        if (GRID(state, flags, ui->hx, ui->hy) & F_IMMUTABLE)
            return NULL;        /* can't edit immutable square (!) */
        if (ui->hpencil && GRID(state, nums, ui->hx, ui->hy) > 0)
            return NULL;        /* can't change hints on filled square (!) */

        /*
         * If you ask to fill a square with what it already contains,
         * or blank it when it's already empty, that has no effect...
         */
        if ((!ui->hpencil || n == 0) &&
            GRID(state, nums, ui->hx, ui->hy) == n) {
            bool anypencil = false;
            int i;
            for (i = 0; i < state->order; i++)
                anypencil = anypencil || HINT(state, ui->hx, ui->hy, i);
            if (!anypencil) {
                /* ... expect to remove the cursor in mouse mode. */
                if (!ui->hcursor) {
                    ui->hshow = false;
                    return MOVE_UI_UPDATE;
                }
                return NULL;
            }
        }

        sprintf(buf, "%c%d,%d,%d",
                (char)(ui->hpencil && n > 0 ? 'P' : 'R'), ui->hx, ui->hy, n);

<<<<<<< HEAD
        if (!ui->hcursor && !ui->hpencil) ui->hshow = false;
=======
        /*
         * Hide the highlight after a keypress, if it was mouse-
         * generated. Also, don't hide it if this move has changed
         * pencil marks and the user preference says not to hide the
         * highlight in that situation.
         */
        if (!ui->hcursor && !(ui->hpencil && ui->pencil_keep_highlight))
            ui->hshow = false;
>>>>>>> eeec6b86

        return dupstr(buf);
    }

    if (button == 'H' || button == 'h')
        return dupstr("H");
    if (button == 'M' || button == 'm')
        return dupstr("M");

    return NULL;
}

static game_state *execute_move(const game_state *state, const char *move)
{
    game_state *ret = NULL;
    int x, y, n, i;

    debug(("execute_move: %s", move));

    if ((move[0] == 'P' || move[0] == 'R') &&
        sscanf(move+1, "%d,%d,%d", &x, &y, &n) == 3 &&
        x >= 0 && x < state->order && y >= 0 && y < state->order &&
        n >= 0 && n <= state->order) {
        ret = dup_game(state);
        if (move[0] == 'P' && n > 0)
            HINT(ret, x, y, n-1) = !HINT(ret, x, y, n-1);
        else {
            GRID(ret, nums, x, y) = n;
            for (i = 0; i < state->order; i++)
                HINT(ret, x, y, i) = 0;

            /* real change to grid; check for completion */
            if (!ret->completed && check_complete(ret->nums, ret, true) > 0)
                ret->completed = true;
        }
        return ret;
    } else if (move[0] == 'S') {
        const char *p;

        ret = dup_game(state);
        ret->cheated = true;

        p = move+1;
        for (i = 0; i < state->order*state->order; i++) {
            n = c2n((int)*p, state->order);
            if (!*p || n <= 0 || n > state->order)
                goto badmove;
            ret->nums[i] = n;
            p++;
        }
        if (*p) goto badmove;
        if (!ret->completed && check_complete(ret->nums, ret, true) > 0)
            ret->completed = true;
        return ret;
    } else if (move[0] == 'M') {
        ret = dup_game(state);
        for (x = 0; x < state->order; x++) {
            for (y = 0; y < state->order; y++) {
                for (n = 0; n < state->order; n++) {
                    HINT(ret, x, y, n) = 1;
                }
            }
        }
        return ret;
    } else if (move[0] == 'H') {
        ret = solver_hint(state, NULL, DIFF_EASY, DIFF_EASY);
        check_complete(ret->nums, ret, true);
        return ret;
    } else if (move[0] == 'F' && sscanf(move+1, "%d,%d,%d", &x, &y, &n) == 3 &&
	       x >= 0 && x < state->order && y >= 0 && y < state->order &&
               (n & ~F_SPENT_MASK) == 0) {
	ret = dup_game(state);
	GRID(ret, flags, x, y) ^= n;
	return ret;
    }

badmove:
    if (ret) free_game(ret);
    return NULL;
}

/* ----------------------------------------------------------------------
 * Drawing/printing routines.
 */

#define DRAW_SIZE (TILE_SIZE*ds->order + GAP_SIZE*(ds->order-1) + BORDER*2)

static void game_compute_size(const game_params *params, int tilesize,
                              const game_ui *ui, int *x, int *y)
{
    /* Ick: fake up `ds->tilesize' for macro expansion purposes */
    struct { int tilesize, order; } ads, *ds = &ads;
    ads.tilesize = tilesize;
    ads.order = params->order;

    *x = *y = DRAW_SIZE;
}

static void game_set_size(drawing *dr, game_drawstate *ds,
                          const game_params *params, int tilesize)
{
    ds->tilesize = tilesize;
}

static float *game_colours(frontend *fe, int *ncolours)
{
    float *ret = snewn(3 * NCOLOURS, float);
    int i;

    game_mkhighlight(fe, ret, COL_BACKGROUND, COL_HIGHLIGHT, COL_LOWLIGHT);

    for (i = 0; i < 3; i++) {
        ret[COL_TEXT * 3 + i] = 0.0F;
        ret[COL_GRID * 3 + i] = 0.5F;
    }

    /* Lots of these were taken from solo.c. */
    ret[COL_GUESS * 3 + 0] = 0.0F;
    ret[COL_GUESS * 3 + 1] = 0.6F * ret[COL_BACKGROUND * 3 + 1];
    ret[COL_GUESS * 3 + 2] = 0.0F;

    ret[COL_ERROR * 3 + 0] = 1.0F;
    ret[COL_ERROR * 3 + 1] = 0.0F;
    ret[COL_ERROR * 3 + 2] = 0.0F;

    ret[COL_PENCIL * 3 + 0] = 0.5F * ret[COL_BACKGROUND * 3 + 0];
    ret[COL_PENCIL * 3 + 1] = 0.5F * ret[COL_BACKGROUND * 3 + 1];
    ret[COL_PENCIL * 3 + 2] = ret[COL_BACKGROUND * 3 + 2];

    *ncolours = NCOLOURS;
    return ret;
}

static game_drawstate *game_new_drawstate(drawing *dr, const game_state *state)
{
    struct game_drawstate *ds = snew(struct game_drawstate);
    int o2 = state->order*state->order, o3 = o2*state->order;

    ds->tilesize = 0;
    ds->order = state->order;
    ds->mode = state->mode;

    ds->nums = snewn(o2, digit);
    ds->hints = snewn(o3, unsigned char);
    ds->flags = snewn(o2, unsigned int);
    memset(ds->nums, 0, o2*sizeof(digit));
    memset(ds->hints, 0, o3);
    memset(ds->flags, 0, o2*sizeof(unsigned int));

    ds->hx = ds->hy = 0;
    ds->started = false;
    ds->hshow = false;
    ds->hpencil = false;
    ds->hflash = false;

    return ds;
}

static void game_free_drawstate(drawing *dr, game_drawstate *ds)
{
    sfree(ds->nums);
    sfree(ds->hints);
    sfree(ds->flags);
    sfree(ds);
}

static void draw_gt(drawing *dr, int ox, int oy,
                    int dx1, int dy1, int dx2, int dy2, int col)
{
    int coords[12];
    int xdx = (dx1+dx2 ? 0 : 1), xdy = (dx1+dx2 ? 1 : 0);
    coords[0] = ox + xdx;
    coords[1] = oy + xdy;
    coords[2] = ox + xdx + dx1;
    coords[3] = oy + xdy + dy1;
    coords[4] = ox + xdx + dx1 + dx2;
    coords[5] = oy + xdy + dy1 + dy2;
    coords[6] = ox - xdx + dx1 + dx2;
    coords[7] = oy - xdy + dy1 + dy2;
    coords[8] = ox - xdx + dx1;
    coords[9] = oy - xdy + dy1;
    coords[10] = ox - xdx;
    coords[11] = oy - xdy;
    draw_polygon(dr, coords, 6, col, col);
}

#define COLOUR(direction) (f & (F_ERROR_##direction) ? COL_ERROR : \
			   f & (F_SPENT_##direction) ? COL_SPENT : fg)

static void draw_gts(drawing *dr, game_drawstate *ds, int ox, int oy,
                     unsigned int f, int bg, int fg)
{
    int g = GAP_SIZE, g2 = (g+1)/2, g4 = (g+1)/4;

    /* Draw all the greater-than signs emanating from this tile. */

    if (f & F_ADJ_UP) {
	if (bg >= 0) draw_rect(dr, ox, oy - g, TILE_SIZE, g, bg);
        draw_gt(dr, ox+g2, oy-g4, g2, -g2, g2, g2, COLOUR(UP));
        draw_update(dr, ox, oy-g, TILE_SIZE, g);
    }
    if (f & F_ADJ_RIGHT) {
	if (bg >= 0) draw_rect(dr, ox + TILE_SIZE, oy, g, TILE_SIZE, bg);
        draw_gt(dr, ox+TILE_SIZE+g4, oy+g2, g2, g2, -g2, g2, COLOUR(RIGHT));
        draw_update(dr, ox+TILE_SIZE, oy, g, TILE_SIZE);
    }
    if (f & F_ADJ_DOWN) {
	if (bg >= 0) draw_rect(dr, ox, oy + TILE_SIZE, TILE_SIZE, g, bg);
        draw_gt(dr, ox+g2, oy+TILE_SIZE+g4, g2, g2, g2, -g2, COLOUR(DOWN));
        draw_update(dr, ox, oy+TILE_SIZE, TILE_SIZE, g);
    }
    if (f & F_ADJ_LEFT) {
	if (bg >= 0) draw_rect(dr, ox - g, oy, g, TILE_SIZE, bg);
        draw_gt(dr, ox-g4, oy+g2, -g2, g2, g2, g2, COLOUR(LEFT));
        draw_update(dr, ox-g, oy, g, TILE_SIZE);
    }
}

static void draw_adjs(drawing *dr, game_drawstate *ds, int ox, int oy,
                      unsigned int f, int bg, int fg)
{
    int g = GAP_SIZE, g38 = 3*(g+1)/8, g4 = (g+1)/4;

    /* Draw all the adjacency bars relevant to this tile; we only have
     * to worry about F_ADJ_RIGHT and F_ADJ_DOWN.
     *
     * If we _only_ have the error flag set (i.e. it's not supposed to be
     * adjacent, but adjacent numbers were entered) draw an outline red bar.
     */

    if (f & (F_ADJ_RIGHT|F_ERROR_RIGHT)) {
        if (f & F_ADJ_RIGHT) {
            draw_rect(dr, ox+TILE_SIZE+g38, oy, g4, TILE_SIZE, COLOUR(RIGHT));
        } else {
            draw_rect_outline(dr, ox+TILE_SIZE+g38, oy, g4, TILE_SIZE, COL_ERROR);
        }
    } else if (bg >= 0) {
        draw_rect(dr, ox+TILE_SIZE+g38, oy, g4, TILE_SIZE, bg);
    }
    draw_update(dr, ox+TILE_SIZE, oy, g, TILE_SIZE);

    if (f & (F_ADJ_DOWN|F_ERROR_DOWN)) {
        if (f & F_ADJ_DOWN) {
            draw_rect(dr, ox, oy+TILE_SIZE+g38, TILE_SIZE, g4, COLOUR(DOWN));
        } else {
            draw_rect_outline(dr, ox, oy+TILE_SIZE+g38, TILE_SIZE, g4, COL_ERROR);
        }
    } else if (bg >= 0) {
        draw_rect(dr, ox, oy+TILE_SIZE+g38, TILE_SIZE, g4, bg);
    }
    draw_update(dr, ox, oy+TILE_SIZE, TILE_SIZE, g);
}

static void draw_furniture(drawing *dr, game_drawstate *ds,
                           const game_state *state, const game_ui *ui,
                           int x, int y, bool hflash)
{
    int ox = COORD(x), oy = COORD(y), bg;
    bool hon;
    unsigned int f = GRID(state, flags, x, y);

    bg = hflash ? COL_HIGHLIGHT : COL_BACKGROUND;

    hon = (ui->hshow && x == ui->hx && y == ui->hy);

    /* Clear square. */
    draw_rect(dr, ox, oy, TILE_SIZE, TILE_SIZE,
              (hon && !ui->hpencil) ? COL_HIGHLIGHT : bg);

    /* Draw the highlight (pencil or full), if we're the highlight */
    if (hon && ui->hpencil) {
        int coords[6];
        coords[0] = ox;
        coords[1] = oy;
        coords[2] = ox + TILE_SIZE/2;
        coords[3] = oy;
        coords[4] = ox;
        coords[5] = oy + TILE_SIZE/2;
        draw_polygon(dr, coords, 3, COL_HIGHLIGHT, COL_HIGHLIGHT);
    }

    /* Draw the square outline (which is the cursor, if we're the cursor). */
    draw_rect_outline(dr, ox, oy, TILE_SIZE, TILE_SIZE, COL_GRID);

    draw_update(dr, ox, oy, TILE_SIZE, TILE_SIZE);

    /* Draw the adjacent clue signs. */
    if (ds->mode == MODE_ADJACENT)
        draw_adjs(dr, ds, ox, oy, f, COL_BACKGROUND, COL_GRID);
    else
        draw_gts(dr, ds, ox, oy, f, COL_BACKGROUND, COL_TEXT);
}

static void draw_num(drawing *dr, game_drawstate *ds, int x, int y)
{
    int ox = COORD(x), oy = COORD(y);
    unsigned int f = GRID(ds,flags,x,y);
    char str[2];

    /* (can assume square has just been cleared) */

    /* Draw number, choosing appropriate colour */
    str[0] = n2c(GRID(ds, nums, x, y), ds->order);
    str[1] = '\0';
    draw_text(dr, ox + TILE_SIZE/2, oy + TILE_SIZE/2,
              FONT_VARIABLE, 3*TILE_SIZE/4, ALIGN_VCENTRE | ALIGN_HCENTRE,
              (f & F_IMMUTABLE) ? COL_TEXT : (f & F_ERROR) ? COL_ERROR : COL_GUESS, str);
}

static void draw_hints(drawing *dr, game_drawstate *ds, int x, int y)
{
    int ox = COORD(x), oy = COORD(y);
    int nhints, i, j, hw, hh, hmax, fontsz;
    char str[2];

    /* (can assume square has just been cleared) */

    /* Draw hints; steal ingenious algorithm (basically)
     * from solo.c:draw_number() */
    for (i = nhints = 0; i < ds->order; i++) {
        if (HINT(ds, x, y, i)) nhints++;
    }

    for (hw = 1; hw * hw < nhints; hw++);
    if (hw < 3) hw = 3;
    hh = (nhints + hw - 1) / hw;
    if (hh < 2) hh = 2;
    hmax = max(hw, hh);
    fontsz = TILE_SIZE/(hmax*(11-hmax)/8);

    for (i = j = 0; i < ds->order; i++) {
        if (HINT(ds,x,y,i)) {
            int hx = j % hw, hy = j / hw;

            str[0] = n2c(i+1, ds->order);
            str[1] = '\0';
            draw_text(dr,
                      ox + (4*hx+3) * TILE_SIZE / (4*hw+2),
                      oy + (4*hy+3) * TILE_SIZE / (4*hh+2),
                      FONT_VARIABLE, fontsz,
                      ALIGN_VCENTRE | ALIGN_HCENTRE, COL_PENCIL, str);
            j++;
        }
    }
}

static void game_redraw(drawing *dr, game_drawstate *ds,
                        const game_state *oldstate, const game_state *state,
                        int dir, const game_ui *ui,
                        float animtime, float flashtime)
{
    int x, y, i;
    bool hchanged = false, stale, hflash = false;

    debug(("highlight old (%d,%d), new (%d,%d)", ds->hx, ds->hy, ui->hx, ui->hy));

    if (flashtime > 0 &&
        (flashtime <= FLASH_TIME/3 || flashtime >= FLASH_TIME*2/3))
         hflash = true;

    if (!ds->started) {
        draw_rect(dr, 0, 0, DRAW_SIZE, DRAW_SIZE, COL_BACKGROUND);
        draw_update(dr, 0, 0, DRAW_SIZE, DRAW_SIZE);
    }
    if (ds->hx != ui->hx || ds->hy != ui->hy ||
        ds->hshow != ui->hshow || ds->hpencil != ui->hpencil)
        hchanged = true;

    for (x = 0; x < ds->order; x++) {
        for (y = 0; y < ds->order; y++) {
            if (!ds->started)
                stale = true;
            else if (hflash != ds->hflash)
                stale = true;
            else
                stale = false;

            if (hchanged) {
                if ((x == ui->hx && y == ui->hy) ||
                    (x == ds->hx && y == ds->hy))
                    stale = true;
            }

            if (GRID(state, nums, x, y) != GRID(ds, nums, x, y)) {
                GRID(ds, nums, x, y) = GRID(state, nums, x, y);
                stale = true;
            }
            if (GRID(state, flags, x, y) != GRID(ds, flags, x, y)) {
                GRID(ds, flags, x, y) = GRID(state, flags, x, y);
                stale = true;
            }
            if (GRID(ds, nums, x, y) == 0) {
                /* We're not a number square (therefore we might
                 * display hints); do we need to update? */
                for (i = 0; i < ds->order; i++) {
                    if (HINT(state, x, y, i) != HINT(ds, x, y, i)) {
                        HINT(ds, x, y, i) = HINT(state, x, y, i);
                        stale = true;
                    }
                }
            }
            if (stale) {
                draw_furniture(dr, ds, state, ui, x, y, hflash);
                if (GRID(ds, nums, x, y) > 0)
                    draw_num(dr, ds, x, y);
                else
                    draw_hints(dr, ds, x, y);
            }
        }
    }
    ds->hx = ui->hx; ds->hy = ui->hy;
    ds->hshow = ui->hshow;
    ds->hpencil = ui->hpencil;

    ds->started = true;
    ds->hflash = hflash;
}

static float game_anim_length(const game_state *oldstate,
                              const game_state *newstate, int dir, game_ui *ui)
{
    return 0.0F;
}

static float game_flash_length(const game_state *oldstate,
                               const game_state *newstate, int dir, game_ui *ui)
{
    if (!oldstate->completed && newstate->completed &&
        !oldstate->cheated && !newstate->cheated)
        return FLASH_TIME;
    return 0.0F;
}

static void game_get_cursor_location(const game_ui *ui,
                                     const game_drawstate *ds,
                                     const game_state *state,
                                     const game_params *params,
                                     int *x, int *y, int *w, int *h)
{
    if(ui->hshow) {
        *x = COORD(ui->hx);
        *y = COORD(ui->hy);
        *w = *h = TILE_SIZE;
    }
}

static int game_status(const game_state *state)
{
    return state->completed ? +1 : 0;
}

static void game_print_size(const game_params *params, const game_ui *ui,
                            float *x, float *y)
{
    int pw, ph;

    /* 10mm squares by default, roughly the same as Grauniad. */
    game_compute_size(params, 1000, ui, &pw, &ph);
    *x = pw / 100.0F;
    *y = ph / 100.0F;
}

static void game_print(drawing *dr, const game_state *state, const game_ui *ui,
                       int tilesize)
{
    int ink = print_mono_colour(dr, 0);
    int x, y, o = state->order, ox, oy, n;
    char str[2];

    /* Ick: fake up `ds->tilesize' for macro expansion purposes */
    game_drawstate ads, *ds = &ads;
    game_set_size(dr, ds, NULL, tilesize);

    print_line_width(dr, 2 * TILE_SIZE / 40);

    /* Squares, numbers, gt signs */
    for (y = 0; y < o; y++) {
        for (x = 0; x < o; x++) {
            ox = COORD(x); oy = COORD(y);
            n = GRID(state, nums, x, y);

            draw_rect_outline(dr, ox, oy, TILE_SIZE, TILE_SIZE, ink);

            str[0] = n ? n2c(n, state->order) : ' ';
            str[1] = '\0';
            draw_text(dr, ox + TILE_SIZE/2, oy + TILE_SIZE/2,
                      FONT_VARIABLE, TILE_SIZE/2, ALIGN_VCENTRE | ALIGN_HCENTRE,
                      ink, str);

            if (state->mode == MODE_ADJACENT)
                draw_adjs(dr, ds, ox, oy, GRID(state, flags, x, y), -1, ink);
            else
                draw_gts(dr, ds, ox, oy, GRID(state, flags, x, y), -1, ink);
        }
    }
}

/* ----------------------------------------------------------------------
 * Housekeeping.
 */

#ifdef COMBINED
#define thegame unequal
#endif

const struct game thegame = {
    "Unequal", "games.unequal", "unequal",
    default_params,
    game_fetch_preset, NULL,
    decode_params,
    encode_params,
    free_params,
    dup_params,
    true, game_configure, custom_params,
    validate_params,
    new_game_desc,
    validate_desc,
    new_game,
    dup_game,
    free_game,
    true, solve_game,
    true, game_can_format_as_text_now, game_text_format,
    get_prefs, set_prefs,
    new_ui,
    free_ui,
    NULL, /* encode_ui */
    NULL, /* decode_ui */
    game_request_keys,
    game_changed_state,
    current_key_label,
    interpret_move,
    execute_move,
    PREFERRED_TILE_SIZE, game_compute_size, game_set_size,
    game_colours,
    game_new_drawstate,
    game_free_drawstate,
    game_redraw,
    game_anim_length,
    game_flash_length,
    game_get_cursor_location,
    game_status,
    true, false, game_print_size, game_print,
    false,			       /* wants_statusbar */
    false, NULL,                       /* timing_state */
    REQUIRE_RBUTTON | REQUIRE_NUMPAD,  /* flags */
};

/* ----------------------------------------------------------------------
 * Standalone solver.
 */

#ifdef STANDALONE_SOLVER

#include <time.h>
#include <stdarg.h>

static const char *quis = NULL;

#if 0 /* currently unused */

static void debug_printf(const char *fmt, ...)
{
    char buf[4096];
    va_list ap;

    va_start(ap, fmt);
    vsprintf(buf, fmt, ap);
    puts(buf);
    va_end(ap);
}

static void game_printf(game_state *state)
{
    char *dbg = game_text_format(state);
    printf("%s", dbg);
    sfree(dbg);
}

static void game_printf_wide(game_state *state)
{
    int x, y, i, n;

    for (y = 0; y < state->order; y++) {
        for (x = 0; x < state->order; x++) {
            n = GRID(state, nums, x, y);
            for (i = 0; i < state->order; i++) {
                if (n > 0)
                    printf("%c", n2c(n, state->order));
                else if (HINT(state, x, y, i))
                    printf("%c", n2c(i+1, state->order));
                else
                    printf(".");
            }
            printf(" ");
        }
        printf("\n");
    }
    printf("\n");
}

#endif

static void pdiff(int diff)
{
    if (diff == DIFF_IMPOSSIBLE)
        printf("Game is impossible.\n");
    else if (diff == DIFF_UNFINISHED)
        printf("Game has incomplete.\n");
    else if (diff == DIFF_AMBIGUOUS)
        printf("Game has multiple solutions.\n");
    else
        printf("Game has difficulty %s.\n", unequal_diffnames[diff]);
}

static int solve(game_params *p, char *desc, int debug)
{
    game_state *state = new_game(NULL, p, desc);
    struct solver_ctx *ctx = new_ctx(state);
    struct latin_solver solver;
    int diff;

    solver_show_working = debug;
    game_debug(state);

    if (latin_solver_alloc(&solver, state->nums, state->order))
        diff = latin_solver_main(&solver, DIFF_RECURSIVE,
                                 DIFF_LATIN, DIFF_SET, DIFF_EXTREME,
                                 DIFF_EXTREME, DIFF_RECURSIVE,
                                 unequal_solvers, unequal_valid, ctx,
                                 clone_ctx, free_ctx);
    else
        diff = DIFF_IMPOSSIBLE;

    free_ctx(ctx);

    latin_solver_free(&solver);

    if (debug) pdiff(diff);

    game_debug(state);
    free_game(state);
    return diff;
}

static void check(game_params *p)
{
    const char *msg = validate_params(p, true);
    if (msg) {
        fprintf(stderr, "%s: %s", quis, msg);
        exit(1);
    }
}

static int gen(game_params *p, random_state *rs, int debug)
{
    char *desc, *aux;
    int diff;

    check(p);

    solver_show_working = debug;
    desc = new_game_desc(p, rs, &aux, false);
    diff = solve(p, desc, debug);
    sfree(aux);
    sfree(desc);

    return diff;
}

static void soak(game_params *p, random_state *rs)
{
    time_t tt_start, tt_now, tt_last;
    char *aux, *desc;
    game_state *st;
    int n = 0, neasy = 0, realdiff = p->diff;

    check(p);

    solver_show_working = 0;
    maxtries = 1;

    tt_start = tt_now = time(NULL);

    printf("Soak-generating an %s %dx%d grid, difficulty %s.\n",
           p->mode == MODE_ADJACENT ? "adjacent" : "unequal",
           p->order, p->order, unequal_diffnames[p->diff]);

    while (1) {
        p->diff = realdiff;
        desc = new_game_desc(p, rs, &aux, false);
        st = new_game(NULL, p, desc);
        solver_state(st, DIFF_RECURSIVE);
        free_game(st);
        sfree(aux);
        sfree(desc);

        n++;
        if (realdiff != p->diff) neasy++;

        tt_last = time(NULL);
        if (tt_last > tt_now) {
            tt_now = tt_last;
            printf("%d total, %3.1f/s; %d/%2.1f%% easy, %3.1f/s good.\n",
                   n, (double)n / ((double)tt_now - tt_start),
                   neasy, (double)neasy*100.0/(double)n,
                   (double)(n - neasy) / ((double)tt_now - tt_start));
        }
    }
}

static void usage_exit(const char *msg)
{
    if (msg)
        fprintf(stderr, "%s: %s\n", quis, msg);
    fprintf(stderr, "Usage: %s [--seed SEED] --soak <params> | [game_id [game_id ...]]\n", quis);
    exit(1);
}

int main(int argc, const char *argv[])
{
    random_state *rs;
    time_t seed = time(NULL);
    int do_soak = 0, diff;

    game_params *p;

    maxtries = 50;

    quis = argv[0];
    while (--argc > 0) {
        const char *p = *++argv;
        if (!strcmp(p, "--soak"))
            do_soak = 1;
        else if (!strcmp(p, "--seed")) {
            if (argc == 0)
                usage_exit("--seed needs an argument");
            seed = (time_t)atoi(*++argv);
            argc--;
        } else if (*p == '-')
            usage_exit("unrecognised option");
        else
            break;
    }
    rs = random_new((void*)&seed, sizeof(time_t));

    if (do_soak == 1) {
        if (argc != 1) usage_exit("only one argument for --soak");
        p = default_params();
        decode_params(p, *argv);
        soak(p, rs);
    } else if (argc > 0) {
        int i;
        for (i = 0; i < argc; i++) {
            const char *id = *argv++;
            char *desc = strchr(id, ':');
            const char *err;
            p = default_params();
            if (desc) {
                *desc++ = '\0';
                decode_params(p, id);
                err = validate_desc(p, desc);
                if (err) {
                    fprintf(stderr, "%s: %s\n", quis, err);
                    exit(1);
                }
                solve(p, desc, 1);
            } else {
                decode_params(p, id);
                diff = gen(p, rs, 1);
            }
        }
    } else {
        while(1) {
            p = default_params();
            p->order = random_upto(rs, 7) + 3;
            p->diff = random_upto(rs, 4);
            diff = gen(p, rs, 0);
            pdiff(diff);
        }
    }

    return 0;
}

#endif

/* vim: set shiftwidth=4 tabstop=8: */<|MERGE_RESOLUTION|>--- conflicted
+++ resolved
@@ -11,7 +11,7 @@
    * #1: 5:0,0L,0L,0,0,0R,0,0L,0D,0L,0R,0,2,0D,0,0,0,0,0,0,0U,0,0,0,0U,
    * #2: 5:0,0,0,4L,0L,0,2LU,0L,0U,0,0,0U,0,0,0,0,0D,0,3LRUD,0,0R,3,0L,0,0,
    * #3: (reprint of #2)
-   * #4: 
+   * #4:
    * #5: 5:0,0,0,0,0,0,2,0U,3U,0U,0,0,3,0,0,0,3,0D,4,0,0,0L,0R,0,0,
    * #6: 5:0D,0L,0,0R,0,0,0D,0,3,0D,0,0R,0,0R,0D,0U,0L,0,1,2,0,0,0U,0,0L,
  */
@@ -1674,9 +1674,6 @@
         sprintf(buf, "%c%d,%d,%d",
                 (char)(ui->hpencil && n > 0 ? 'P' : 'R'), ui->hx, ui->hy, n);
 
-<<<<<<< HEAD
-        if (!ui->hcursor && !ui->hpencil) ui->hshow = false;
-=======
         /*
          * Hide the highlight after a keypress, if it was mouse-
          * generated. Also, don't hide it if this move has changed
@@ -1685,7 +1682,6 @@
          */
         if (!ui->hcursor && !(ui->hpencil && ui->pencil_keep_highlight))
             ui->hshow = false;
->>>>>>> eeec6b86
 
         return dupstr(buf);
     }
