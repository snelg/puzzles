# Makefile for Puzzles icons.

PUZZLES = blackbox bridges cube dominosa fifteen filling flip flood	\
	  galaxies guess inertia keen lightup loopy magnets map mines	\
	  net netslide palisade pattern pearl pegs range rect		\
	  samegame signpost singles sixteen slant solo tents towers	\
	  twiddle tracks undead unequal unruly untangle

BASE = $(patsubst %,%-base.png,$(PUZZLES))
WEB = $(patsubst %,%-web.png,$(PUZZLES))

IBASE = $(patsubst %,%-ibase.png,$(PUZZLES))
IBASE4 = $(patsubst %,%-ibase4.png,$(PUZZLES))
<<<<<<< HEAD
P192D24 = $(patsubst %,%-96d24@2x.png,$(PUZZLES))
P96D24 = $(patsubst %,%-96d24.png,$(PUZZLES))
=======
P96D24 = $(patsubst %,%-96d24.png,$(PUZZLES))
P96D8 = $(patsubst %,%-96d8.png,$(PUZZLES))
P96D4 = $(patsubst %,%-96d4.png,$(PUZZLES))
>>>>>>> 43b9eb14
P48D24 = $(patsubst %,%-48d24.png,$(PUZZLES))
P48D8 = $(patsubst %,%-48d8.png,$(PUZZLES))
P48D4 = $(patsubst %,%-48d4.png,$(PUZZLES))
P32D24 = $(patsubst %,%-32d24.png,$(PUZZLES))
P32D8 = $(patsubst %,%-32d8.png,$(PUZZLES))
P32D4 = $(patsubst %,%-32d4.png,$(PUZZLES))
P16D24 = $(patsubst %,%-16d24.png,$(PUZZLES))
P16D8 = $(patsubst %,%-16d8.png,$(PUZZLES))
P16D4 = $(patsubst %,%-16d4.png,$(PUZZLES))
ICONS = $(patsubst %,%.ico,$(PUZZLES))
CICONS = $(patsubst %,%-icon.c,$(PUZZLES))
RC = $(patsubst %,%.rc,$(PUZZLES))

BIN = ../
PIC = ./

# Work around newer ImageMagick unilaterally distorting colours when
# converting to PNG.
CSP = -set colorspace RGB

base: $(BASE)
web: $(WEB)
<<<<<<< HEAD
pngicons: $(P192D24) $(P96D24) $(P48D24) $(P32D24) $(P16D24)
=======
pngicons: $(P96D24) $(P48D24) $(P32D24) $(P16D24)
>>>>>>> 43b9eb14
winicons: $(ICONS) $(RC)
gtkicons: $(CICONS)
all: base web pngicons winicons gtkicons

# Build the base puzzle screenshots from which all the other images
# are derived. Some of them involve showing a move animation
# part-way through.
fifteen-base.png : override REDO=0.3
flip-base.png : override REDO=0.3
netslide-base.png : override REDO=0.3
sixteen-base.png : override REDO=0.3
twiddle-base.png : override REDO=0.3
$(BASE): %-base.png: $(BIN)% $(PIC)%.sav
	$(PIC)screenshot.sh $(BIN)$* $(PIC)$*.sav $@ $(REDO)

# Build the screenshots for the web, by scaling the original base
# images to a uniform size.
$(WEB): %-web.png: %-base.png
	$(PIC)square.pl 150 5 $^ $@

# Build the base _icon_ images, by careful cropping of the base
# images: icons are very small so it's often necessary to zoom in
# on a smaller portion of the screenshot.
blackbox-ibase.png : override CROP=352x352 144x144+0+208
bridges-ibase.png : override CROP=264x264 107x107+157+157
dominosa-ibase.png : override CROP=304x272 152x152+152+0
fifteen-ibase.png : override CROP=240x240 120x120+0+120
filling-ibase.png : override CROP=256x256 133x133+14+78
flip-ibase.png : override CROP=288x288 145x145+120+72
galaxies-ibase.png : override CROP=288x288 165x165+0+0
guess-ibase.png : override CROP=263x420 178x178+75+17
inertia-ibase.png : override CROP=321x321 128x128+193+0
keen-ibase.png : override CROP=288x288 96x96+24+120
lightup-ibase.png : override CROP=256x256 112x112+144+0
loopy-ibase.png : override CROP=257x257 113x113+0+0
magnets-ibase.png : override CROP=264x232 96x96+36+100
mines-ibase.png : override CROP=240x240 110x110+130+130
net-ibase.png : override CROP=193x193 113x113+0+80
netslide-ibase.png : override CROP=289x289 144x144+0+0
palisade-ibase.png : override CROP=288x288 192x192+0+0
pattern-ibase.png : override CROP=384x384 223x223+0+0
pearl-ibase.png : override CROP=216x216 94x94+108+15
pegs-ibase.png : override CROP=263x263 147x147+116+0
range-ibase.png : override CROP=256x256 98x98+111+15
rect-ibase.png : override CROP=205x205 115x115+90+0
signpost-ibase.png : override CROP=240x240 98x98+23+23
singles-ibase.png : override CROP=224x224 98x98+15+15
sixteen-ibase.png : override CROP=288x288 144x144+144+144
slant-ibase.png : override CROP=321x321 160x160+160+160
solo-ibase.png : override CROP=481x481 145x145+24+24
tents-ibase.png : override CROP=320x320 165x165+142+0
towers-ibase.png : override CROP=300x300 102x102+151+6
tracks-ibase.png : override CROP=246x246 118x118+6+6
twiddle-ibase.png : override CROP=192x192 102x102+69+21
undead-ibase.png : override CROP=416x480 192x192+16+80
unequal-ibase.png : override CROP=208x208 104x104+104+104
untangle-ibase.png : override CROP=320x320 164x164+3+116
$(IBASE): %-ibase.png: %-base.png
	$(PIC)crop.sh $^ $@ $(CROP)

# Convert the full-size icon images to 4-bit colour, because that
# seems to work better than reducing it in 24 bits and then
# dithering.
$(IBASE4): %-ibase4.png: %-ibase.png
	convert -colors 16 +dither $(CSP) -map $(PIC)win16pal.xpm $^ $@

<<<<<<< HEAD
# Build the 24-bit PNGs for the icons, at three sizes.
$(P192D24): %-96d24@2x.png: %-ibase.png
	$(PIC)square.pl 192 4 $^ $@
=======
# Build the 24-bit PNGs for the icons, at four sizes.
>>>>>>> 43b9eb14
$(P96D24): %-96d24.png: %-ibase.png
	$(PIC)square.pl 96 4 $^ $@
$(P48D24): %-48d24.png: %-ibase.png
	$(PIC)square.pl 48 4 $^ $@
$(P32D24): %-32d24.png: %-ibase.png
	$(PIC)square.pl 32 2 $^ $@
$(P16D24): %-16d24.png: %-ibase.png
	$(PIC)square.pl 16 1 $^ $@

# The 8-bit icon PNGs are just custom-paletted quantisations of the
# 24-bit ones.
$(P96D8) $(P48D8) $(P32D8) $(P16D8): %d8.png: %d24.png
	convert -colors 256 $^ $@

# But the depth-4 images work better if we re-shrink from the
# ibase4 versions of the images, and then normalise the colours
# again afterwards. (They're still not very good, but my hope is
# that on most modern Windows machines this won't matter too
# much...)
$(P96D4): %-96d4.png: %-ibase4.png
	$(PIC)square.pl 96 1 $^ $@-tmp2.png
	convert -colors 16 $(CSP) -map $(PIC)win16pal.xpm $@-tmp2.png $@
	rm -f $@-tmp2.png
$(P48D4): %-48d4.png: %-ibase4.png
	$(PIC)square.pl 48 1 $^ $@-tmp2.png
	convert -colors 16 $(CSP) -map $(PIC)win16pal.xpm $@-tmp2.png $@
	rm -f $@-tmp2.png
$(P32D4): %-32d4.png: %-ibase.png
	$(PIC)square.pl 32 1 $^ $@-tmp2.png
	convert -colors 16 $(CSP) -map $(PIC)win16pal.xpm $@-tmp2.png $@
	rm -f $@-tmp2.png
$(P16D4): %-16d4.png: %-ibase.png
	$(PIC)square.pl 16 1 $^ $@-tmp2.png
	convert -colors 16 $(CSP) -map $(PIC)win16pal.xpm $@-tmp2.png $@
	rm -f $@-tmp2.png

# Build the actual Windows icons themselves, by feeding all those
# PNGs to my icon builder script.
$(ICONS): %.ico: %-48d24.png %-48d8.png %-48d4.png \
                 %-32d24.png %-32d8.png %-32d4.png \
                 %-16d24.png %-16d8.png %-16d4.png
	$(PIC)icon.pl -24 $*-48d24.png $*-32d24.png $*-16d24.png \
		      -8  $*-48d8.png  $*-32d8.png  $*-16d8.png  \
		      -4  $*-48d4.png  $*-32d4.png  $*-16d4.png  > $@

# Build the .RC files which bind the icons into the applications.
$(RC): %.rc:
	echo '#include "puzzles.rc2"' > $@
	echo '200 ICON "$*.ico"' >> $@

# Build the GTK icon source files.
$(CICONS): %-icon.c: %-16d24.png %-32d24.png %-48d24.png %-96d24.png
	$(PIC)cicon.pl $^ > $@	

clean:
	rm -f *.png *.ico *.rc *-icon.c<|MERGE_RESOLUTION|>--- conflicted
+++ resolved
@@ -11,14 +11,10 @@
 
 IBASE = $(patsubst %,%-ibase.png,$(PUZZLES))
 IBASE4 = $(patsubst %,%-ibase4.png,$(PUZZLES))
-<<<<<<< HEAD
 P192D24 = $(patsubst %,%-96d24@2x.png,$(PUZZLES))
-P96D24 = $(patsubst %,%-96d24.png,$(PUZZLES))
-=======
 P96D24 = $(patsubst %,%-96d24.png,$(PUZZLES))
 P96D8 = $(patsubst %,%-96d8.png,$(PUZZLES))
 P96D4 = $(patsubst %,%-96d4.png,$(PUZZLES))
->>>>>>> 43b9eb14
 P48D24 = $(patsubst %,%-48d24.png,$(PUZZLES))
 P48D8 = $(patsubst %,%-48d8.png,$(PUZZLES))
 P48D4 = $(patsubst %,%-48d4.png,$(PUZZLES))
@@ -41,11 +37,7 @@
 
 base: $(BASE)
 web: $(WEB)
-<<<<<<< HEAD
 pngicons: $(P192D24) $(P96D24) $(P48D24) $(P32D24) $(P16D24)
-=======
-pngicons: $(P96D24) $(P48D24) $(P32D24) $(P16D24)
->>>>>>> 43b9eb14
 winicons: $(ICONS) $(RC)
 gtkicons: $(CICONS)
 all: base web pngicons winicons gtkicons
@@ -112,13 +104,9 @@
 $(IBASE4): %-ibase4.png: %-ibase.png
 	convert -colors 16 +dither $(CSP) -map $(PIC)win16pal.xpm $^ $@
 
-<<<<<<< HEAD
-# Build the 24-bit PNGs for the icons, at three sizes.
+# Build the 24-bit PNGs for the icons, at four sizes.
 $(P192D24): %-96d24@2x.png: %-ibase.png
 	$(PIC)square.pl 192 4 $^ $@
-=======
-# Build the 24-bit PNGs for the icons, at four sizes.
->>>>>>> 43b9eb14
 $(P96D24): %-96d24.png: %-ibase.png
 	$(PIC)square.pl 96 4 $^ $@
 $(P48D24): %-48d24.png: %-ibase.png
