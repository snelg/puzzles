/*
 * seismic.c : Implementation of Hakyuu puzzles.
 * (C) 2013 Lennard Sprong
 * Created for Simon Tatham's Portable Puzzle Collection
 * See LICENCE for licence details
 *
 * Objective of the game: 
 * The grid is divided into regions. A region of size N should contain
 * one of each number between 1 and N. Identical numbers Z on the same
 * row/column must have at least Z other cells between them.
 *
 * This puzzle is also known as Hakyukoka or Ripple Effect.
 * https://www.nikoli.co.jp/en/puzzles/ripple_effect/
 */

/*
 * To do list:
 *
 * - The generator doesn't scale properly. The generator takes a long time
 *   generating a 7x7 puzzle, and I couldn't get it to generate 8x8 or higher.
 *   Meanwhile, 10x10 is a common size for Hakyuu puzzles.
 *
 * - Add symmetric clues
 *
 * - Optimize drawing routines
 */
 
#include <stdio.h>
#include <stdlib.h>
#include <string.h>
#include <assert.h>
#include <ctype.h>
#include <math.h>

#include "puzzles.h"

#ifdef STANDALONE_SOLVER
bool solver_verbose = false;
#endif

#define DIFFLIST(A)                             \
	A(EASY,Easy, e)                             \
	A(HARD,Hard, h)                             \

#define ENUM(upper,title,lower) DIFF_ ## upper,
#define TITLE(upper,title,lower) #title,
#define ENCODE(upper,title,lower) #lower
#define CONFIG(upper,title,lower) ":" #title
enum { DIFFLIST(ENUM) DIFFCOUNT };
static char const *const seismic_diffnames[] = { DIFFLIST(TITLE) };

static char const seismic_diffchars[] = DIFFLIST(ENCODE);
#define DIFFCONFIG DIFFLIST(CONFIG)

enum {
	MODE_SEISMIC,
	MODE_TECTONIC
};

enum {
	COL_BACKGROUND,
	COL_HIGHLIGHT,
	COL_LOWLIGHT,
	COL_BORDER,
	COL_NUM_FIXED,
	COL_NUM_GUESS,
	COL_NUM_ERROR,
	COL_NUM_PENCIL,
	COL_ERRORDIST,
	NCOLOURS
};

struct game_params {
	int w, h;
	int diff;
	int mode;
};

const static struct game_params seismic_presets[] = {
	{ 4,  4, DIFF_EASY, MODE_SEISMIC },
	{ 4,  4, DIFF_EASY, MODE_TECTONIC },
	{ 4,  4, DIFF_HARD, MODE_SEISMIC },
	{ 4,  4, DIFF_HARD, MODE_TECTONIC },
	{ 6,  6, DIFF_EASY, MODE_SEISMIC },
	{ 6,  6, DIFF_EASY, MODE_TECTONIC },
	{ 6,  6, DIFF_HARD, MODE_SEISMIC },
	{ 6,  6, DIFF_HARD, MODE_TECTONIC },
	{ 7,  7, DIFF_EASY, MODE_SEISMIC },
	{ 7,  7, DIFF_EASY, MODE_TECTONIC },
	{ 7,  7, DIFF_HARD, MODE_SEISMIC },
	{ 7,  7, DIFF_HARD, MODE_TECTONIC }
};

#define DEFAULT_PRESET 4

static game_params *default_params(void)
{
	game_params *ret = snew(game_params);

	*ret = seismic_presets[DEFAULT_PRESET];        /* structure copy */

	return ret;
}

static bool game_fetch_preset(int i, char **name, game_params **params)
{
	game_params *ret;
	char buf[80];

	if (i < 0 || i >= lenof(seismic_presets))
		return false;

	ret = snew(game_params);
	*ret = seismic_presets[i];     /* structure copy */

	sprintf(buf, "%s: %dx%d %s", ret->mode == MODE_SEISMIC ? "Seismic" : "Tectonic",
	        ret->w, ret->h, seismic_diffnames[ret->diff]);

	*name = dupstr(buf);
	*params = ret;
	return true;
}

static void free_params(game_params *params)
{
	sfree(params);
}

static game_params *dup_params(const game_params *params)
{
	game_params *ret = snew(game_params);
	*ret = *params;             /* structure copy */
	return ret;
}

static void decode_params(game_params *params, char const *string)
{
	char const *p = string;

	params->w = atoi(p);
	while (*p && isdigit((unsigned char)*p)) p++;
	if (*p == 'x') {
		p++;
		params->h = atoi(p);
		while (*p && isdigit((unsigned char)*p)) p++;
	} else {
		params->h = params->w;
	}

	if (*p == 'T')
	{
		params->mode = MODE_TECTONIC;
		p++;
	}

	if (*p == 'd') {
		int i;
		p++;
		params->diff = DIFFCOUNT + 1;   /* ...which is invalid */
		if (*p) {
			for (i = 0; i < DIFFCOUNT; i++) {
				if (*p == seismic_diffchars[i])
					params->diff = i;
			}
			p++;
		}
	}
}

static char *encode_params(const game_params *params, bool full)
{
	char buf[80];
	char *p = buf;

	p += sprintf(p, "%dx%d", params->w, params->h);
	if(params->mode == MODE_TECTONIC)
		p += sprintf(p, "T");
	if (full)
		p += sprintf(p, "d%c", seismic_diffchars[params->diff]);

	return dupstr(buf);
}

static config_item *game_configure(const game_params *params)
{
	config_item *ret;
	char buf[80];

	ret = snewn(5, config_item);

	ret[0].name = "Width";
	ret[0].type = C_STRING;
	sprintf(buf, "%d", params->w);
	ret[0].u.string.sval = dupstr(buf);

	ret[1].name = "Height";
	ret[1].type = C_STRING;
	sprintf(buf, "%d", params->h);
	ret[1].u.string.sval = dupstr(buf);

	ret[2].name = "Difficulty";
	ret[2].type = C_CHOICES;
	ret[2].u.choices.choicenames = DIFFCONFIG;
	ret[2].u.choices.selected = params->diff;

	ret[3].name = "Game mode";
	ret[3].type = C_CHOICES;
	ret[3].u.choices.choicenames = ":Seismic:Tectonic";
	ret[3].u.choices.selected = params->mode;

	ret[4].name = NULL;
	ret[4].type = C_END;

	return ret;
}

static game_params *custom_params(const config_item *cfg)
{
	game_params *ret = snew(game_params);

	ret->w = atoi(cfg[0].u.string.sval);
	ret->h = atoi(cfg[1].u.string.sval);
	ret->diff = cfg[2].u.choices.selected;
	ret->mode = cfg[3].u.choices.selected;

	return ret;
}

static const char *validate_params(const game_params *params, bool full)
{
	if (params->w < 4 || params->h < 4)
		return "Width and height must be at least 4";
	if (params->diff >= DIFFCOUNT)
		return "Unknown difficulty rating";

	return NULL;
}

#define FM_FIXED     0x001
#define FM_ERRORDUP  0x002
#define FM_ERRORDIST 0x004

#define FM_ERRORMASK (FM_ERRORDUP|FM_ERRORDIST)

struct game_state {
	int w, h, mode;
	char *grid;
	char *flags;
	int *marks;
	int *dsf;
	
	bool completed, cheated;
};

static game_state *blank_state(int w, int h, int mode)
{
	game_state *state = snew(game_state);
	int s = w * h;

	state->w = w;
	state->h = h;
	state->mode = mode;
	state->grid = snewn(s, char);
	state->flags = snewn(s, char);
	state->marks = snewn(s, int);
	state->dsf = snewn(s, int);
	
	state->completed = state->cheated = false;

	memset(state->grid, 0, s*sizeof(char));
	memset(state->flags, 0, s*sizeof(char));
	memset(state->marks, 0, s*sizeof(int));
	memset(state->dsf, 0, s*sizeof(int));

	return state;
}

static game_state *dup_game(const game_state *state)
{
	int w = state->w;
	int h = state->h;
	int s = w * h;
	game_state *ret = blank_state(w, h, state->mode);

	memcpy(ret->grid, state->grid, s*sizeof(char));
	memcpy(ret->flags, state->flags, s*sizeof(char));
	memcpy(ret->marks, state->marks, s*sizeof(int));
	memcpy(ret->dsf, state->dsf, s*sizeof(int));
	
	ret->completed = state->completed;
	ret->cheated = state->cheated;

	return ret;
}

static void free_game(game_state *state)
{
	sfree(state->grid);
	sfree(state->flags);
	sfree(state->marks);
	sfree(state->dsf);
	sfree(state);
}

/* ****** *
 * Solver *
 * ****** */
#define NUM_BIT(x) ( 1 << ( (x) - 1 ) )
#define AREA_BITS(x) ( NUM_BIT((x)+1)-1 )
#define FM_MARKS AREA_BITS(9)

static int seismic_unset(game_state *state, int x, int y, char n)
{
	/* Remove one mark from a cell */
	
	int w = state->w;
	
	if(x < 0 || y < 0 || x >= w || y >= state->h)
		return 0;
	
	if(state->marks[y*w+x] & NUM_BIT(n))
	{
		state->marks[y*w+x] &= ~NUM_BIT(n);
		return 1;
	}
	return 0;
}

static int seismic_place_number(game_state *state, int x, int y, char n)
{
	/* Place a number in the grid, and rule out this number
	 * in all cells in range, and in the rest of the region. */
	
	int ret = 0;
	int w = state->w;
	int h = state->h;
	int i = y*w+x;
	int c1;
	int j;
	
	if(x < 0 || y < 0 || x >= w || y >= h)
		return 0;
	
	if(state->grid[i] != n)
	{
		state->grid[i] = n;
		ret += 1;
	}
	if(state->marks[i] != NUM_BIT(n))
	{
		state->marks[i] = NUM_BIT(n);
		ret += 1;
	}
	
	if (state->mode == MODE_SEISMIC)
	{
		for (j = 1; j <= n; j++)
		{
			ret += seismic_unset(state, x + j, y, n);
			ret += seismic_unset(state, x - j, y, n);
			ret += seismic_unset(state, x, y + j, n);
			ret += seismic_unset(state, x, y - j, n);
		}
	}
	else
	{
		int dx, dy;
		for (dx = -1; dx <= 1; dx++)
			for (dy = -1; dy <= 1; dy++)
			{
				if (!dx && !dy) continue;
				ret += seismic_unset(state, x + dx, y + dy, n);
			}
	}
	
	c1 = dsf_canonify(state->dsf, i);
	for(j = 0; j < w*h; j++)
	{
		if(j == i)
			continue;
		if(c1 == dsf_canonify(state->dsf, j))
			ret += seismic_unset(state, j%w, j/w, n);
	}
	
	return ret;
}

static void seismic_solver_init(game_state *state)
{
	/* Add the maximum amount of marks to each cell, and 
	 * process the marks for each given clue. */
	
	int w = state->w;
	int h = state->h;
	int s = w*h;
	int i;
	
	for(i = 0; i < w*h; i++)
		state->marks[i] = AREA_BITS(dsf_size(state->dsf, i));
	
	for(i = 0; i < s; i++)
	{
		if(state->grid[i] != 0)
			seismic_place_number(state, i%w, i/w, state->grid[i]);
	}
}

static int seismic_solver_marks(game_state *state)
{
	/* Check if a cell has one mark left, then place that number */
	
	int w = state->w;
	int h = state->h;
	int s = w*h;
	int i, j;
	
	int ret = 0;
	
	for(i = 0; i < s; i++)
	{
		if(state->grid[i] != 0)
			continue;
		
		for(j = 1; j <= 9; j++)
		{
			if(state->marks[i] == NUM_BIT(j))
				ret += seismic_place_number(state, i%w, i/w, j);
		}
	}
	
	return ret;
}

static int seismic_solver_areas(game_state *state)
{
	/* Check if a region has a single possibility for a certain number,
	 * then remove all other marks from that cell */
	
	int w = state->w;
	int h = state->h;
	int s = w*h;
	int i, c, prev;
	
	int ret = 0;
	
	/* Marks which appear at least once */
	int *singles = snewn(s, int);
	/* Marks which appear at least twice */
	int *doubles = snewn(s, int);
	
	memset(singles, 0, s*sizeof(int));
	memset(doubles, 0, s*sizeof(int));
	
	for(i = 0; i < s; i++)
	{
		c = dsf_canonify(state->dsf, i);
		doubles[c] |= state->marks[i] & singles[c];
		singles[c] |= state->marks[i];
	}
	
	for(i = 0; i < s; i++)
	{
		c = dsf_canonify(state->dsf, i);
		prev = state->marks[i];
		if(state->marks[i] & (singles[c] ^ doubles[c]))
			state->marks[i] &= singles[c] ^ doubles[c];
		
		if(prev != state->marks[i])
			ret++;
	}
	
	sfree(singles);
	sfree(doubles);
	return ret;
}

static int seismic_solver_attempt(game_state *state)
{
	/* Try to place a number, and see if this directly leads to an error */
	
	int ret = 0;
	int w = state->w;
	int s = w * state->h;
	int i, j, n;
	bool valid;
	
	char *grid = snewn(s, char);
	int *marks = snewn(s, int);
	int *areas = snewn(s, int);
	
	for(i = 0; i < s; i++)
	{
		if(state->grid[i] != 0)
			continue;
		
		for(n = 1; n <= 9; n++)
		{
			if(!(state->marks[i] & NUM_BIT(n)))
				continue;
			
			memcpy(grid, state->grid, s*sizeof(char));
			memcpy(marks, state->marks, s*sizeof(int));
			memset(areas, 0, s*sizeof(int));
			
			valid = true;
			seismic_place_number(state, i%w, i/w, n);
			
			/* Get all marks for each region */
			for(j = 0; j < s; j++)
			{
				areas[dsf_canonify(state->dsf, j)] |= state->marks[j];
			}
			
			/* If any number no longer appears in the total marks, 
			 * we have found an error */
			for(j = 0; j < s && valid; j++)
			{
				if(j != dsf_canonify(state->dsf, j)) continue;
				
				if(areas[j] != AREA_BITS(dsf_size(state->dsf, j)))
					valid = false;
			}
			
			memcpy(state->grid, grid, s*sizeof(char));
			memcpy(state->marks, marks, s*sizeof(int));
			
			if(!valid)
			{
				ret += seismic_unset(state, i%w, i/w, n);
			}
		}
	}
	
	sfree(grid);
	sfree(marks);
	sfree(areas);
	return ret;
}

enum { STATUS_COMPLETE, STATUS_UNFINISHED, STATUS_INVALID };

static int seismic_validate_game(game_state *state)
{
	int w = state->w;
	int h = state->h;
	int s = w * h;
	int i, j, n, c;
	int ret = STATUS_COMPLETE;
	
	/* Numbers which appear at least once */
	int *singles = snewn(s, int);
	/* Numbers which appear at least twice */
	int *doubles = snewn(s, int);
	/* Numbers in range of an equal number */
	int *ranges = snewn(s, int);
	
	memset(singles, 0, s*sizeof(int));
	memset(doubles, 0, s*sizeof(int));
	memset(ranges, 0, s*sizeof(int));
	
	/* Find errors */
	for(i = 0; i < s; i++)
	{
		int x = i % w, y = i / w;

		if(state->grid[i] == 0)
			continue;
		
		n = NUM_BIT(state->grid[i]);
		
		c = dsf_canonify(state->dsf, i);
		doubles[c] |= n & singles[c];
		singles[c] |= n;
		
		if (state->mode == MODE_SEISMIC)
		{
			for (j = 1; j <= state->grid[i]; j++)
			{
				if (x + j < w) /* Right */
					ranges[i + j] |= n;
				if (x - j >= 0) /* Left */
					ranges[i - j] |= n;
				if (y - j >= 0) /* Up */
					ranges[i - (j*w)] |= n;
				if (y + j < h) /* Down */
					ranges[i + (j*w)] |= n;
			}
		}
		else
		{
			int dx, dy;
			for (dx = -1; dx <= 1; dx++)
				for (dy = -1; dy <= 1; dy++)
				{
					if (!dx && !dy) continue;
					if(x + dx >= 0 && x + dx < w && y + dy >= 0 && y + dy < h)
						ranges[i+dx+(dy*w)] |= n;
				}
		}
	}
	
	/* Mark errors */
	for(i = 0; i < s; i++)
	{
		if(state->grid[i] == 0)
			continue;
		
		c = dsf_canonify(state->dsf, i);
		if(doubles[c] & NUM_BIT(state->grid[i]))
		{
			ret = STATUS_INVALID;
			state->flags[i] |= FM_ERRORDUP;
		}
		else
			state->flags[i] &= ~FM_ERRORDUP;
		
		if(ranges[i] & NUM_BIT(state->grid[i]))
		{
			ret = STATUS_INVALID;
			state->flags[i] |= FM_ERRORDIST;
		}
		else
			state->flags[i] &= ~FM_ERRORDIST;
	}
	
	if(ret != STATUS_INVALID)
	{
		for(i = 0; i < s && ret != STATUS_UNFINISHED; i++)
		{
			if(state->grid[i] == 0)
				ret = STATUS_UNFINISHED;
		}
	}
	
	sfree(singles);
	sfree(doubles);
	sfree(ranges);
	
	return ret;
}

static int seismic_solve_game(game_state *state, int maxdiff)
{
	int diff = DIFF_EASY;
	
	seismic_solver_init(state);
	
	while(true)
	{
		if(seismic_validate_game(state) != STATUS_UNFINISHED)
			break;
		
		if(seismic_solver_marks(state))
			continue;
		
		if(seismic_solver_areas(state))
			continue;
			
		if(maxdiff < DIFF_HARD)
			break;
		diff = max(diff, DIFF_HARD);
		
		if(seismic_solver_attempt(state))
			continue;
		
		break;
	}
	
	if(seismic_validate_game(state) != STATUS_COMPLETE)
		return -1;
	
	return diff;
}

static bool seismic_gen_numbers(game_state *state, random_state *rs)
{
	/* Fill a grid with numbers by randomly picking squares, then
	 * placing the lowest possible number. */
	
	int w = state->w;
	int h = state->h;
	int s = w * h;
	int i, j, k;
	int *spaces = snewn(s, int);
	
	for(i = 0; i < s; i++)
	{
		state->marks[i] = FM_MARKS;
		spaces[i] = i;
	}
	
	shuffle(spaces, s, sizeof(*spaces), rs);
	
	for(j = 0; j < s; j++)
	{
		i = spaces[j];
		for(k = 1; k <= 9; k++)
		{
			if(state->marks[i] & NUM_BIT(k))
			{
				seismic_place_number(state, i%w, i/w, k);
				break;
			}
		}
		if (k > 9)
			return false;
	}
	
	sfree(spaces);
	
	return true;
}

static bool tectonic_gen_numbers(game_state *state, random_state *rs)
{
	int w = state->w;
	int h = state->h;
	int s = w * h;
	int i, j, k;
	int spaces[5] = { 1, 2, 3, 4, 5 };
	int counts[5] = { 0, 0, 0, 0, 0 };
	for (i = 0; i < s; i++)
	{
		state->marks[i] = AREA_BITS(5);
	}

	/* Visit all grid spaces sequentially and place a random number. */
	for (i = 0; i < s; i++)
	{
		shuffle(spaces, 5, sizeof(int), rs);
		for (j = 0; j < 5; j++)
		{
			k = spaces[j];
			if (state->marks[i] & NUM_BIT(k))
			{
				seismic_place_number(state, i%w, i/w, k);
				counts[k - 1]++;
				break;
			}
		}
	}

	/* Build a map of each number based on how often it appears in the grid. */
	for (j = 0; j < 5; j++)
	{
		int imax = -1;
		int cmax = -1;
		for (k = 0; k < 5; k++)
		{
			if (counts[k] > cmax)
			{
				imax = k;
				cmax = counts[k];
			}
		}

		spaces[j] = imax + 1;
		counts[imax] = -1;
	}

	/*
	 * Translate the grid numbers based on the map.
	 * The 1 must appear most often in the grid, followed by 2, then 3, etc. 
	 */
	for (i = 0; i < s; i++)
		state->grid[i] = spaces[state->grid[i] - 1];

	return true;
}

static bool seismic_gen_areas(game_state *state, random_state *rs)
{
	/* Examine borders between two areas in a random order,
	 * and attempt to merge the areas whenever possible.
	 * Returns false if an area turns out to miss a number. */
	 
	/* TODO: This is a dumb way of generating a region layout.
	 * Think of a replacement for this algorithm */
	
	int w = state->w;
	int h = state->h;
	int x, y, i, i1, i2;
	int hs = ((w-1)*h);
	int ws = hs + (w*(h-1));
	bool ret = true;
	
	int *cells = snewn(w*h, int);
	int c, c1, c2;
	int *spaces = snewn(ws, int);
	
	/* Initialize horizontal mergers */
	i = 0;
	for(y = 0; y < h; y++)
	for(x = 0; x < w-1; x++)
	{
		spaces[i++] = y*w+x;
	}
	
	/* Initialize vertical mergers */
	for(y = 0; y < h-1; y++)
	for(x = 0; x < w; x++)
	{
		spaces[i++] = (w*h) + y*w+x;
	}
	
	/* Initialize region array */
	for(i = 0; i < w*h; i++)
	{
		assert(i == dsf_canonify(state->dsf, i));
		cells[i] = NUM_BIT(state->grid[i]);
	}
	
	shuffle(spaces, ws, sizeof(*spaces), rs);
	
	for(i = 0; i < ws; i++)
	{
		i1 = spaces[i] % (w*h);
		i2 = spaces[i] >= w*h ? i1 + w : i1 + 1;
		
		c1 = cells[dsf_canonify(state->dsf, i1)];
		c2 = cells[dsf_canonify(state->dsf, i2)];
		
		/* If these two regions have numbers in common, they cannot merge */
		if(c1 & c2)
			continue;
		
		c = c1 | c2;
		
		dsf_merge(state->dsf, i1, i2);
		
		cells[dsf_canonify(state->dsf, i1)] |= c;
	}
	
	for(i = 0; i < w*h; i++)
	{
		if(cells[dsf_canonify(state->dsf, i)] != AREA_BITS(dsf_size(state->dsf, i)))
			ret = false;
	}
	
	sfree(spaces);
	sfree(cells);
	
	return ret;
}

static bool seismic_gen_clues(game_state *state, random_state *rs, int diff)
{
	/* Randomly remove numbers to create a puzzle */
	
	int s = state->w * state->h;
	int i, j;
	char status;
	
	int *spaces = snewn(s, int);
	char *grid = snewn(s, char);
	
	for(i = 0; i < s; i++)
		spaces[i] = i;
	
	shuffle(spaces, s, sizeof(*spaces), rs);
	memcpy(grid, state->grid, s*sizeof(char));
	
	for(j = 0; j < s; j++)
	{
		i = spaces[j];
		
		state->grid[i] = 0;
		
		status = seismic_solve_game(state, diff);
		memcpy(state->grid, grid, s*sizeof(char));
		
		if(status != -1)
		{
			state->grid[i] = 0;
			grid[i] = 0;
		}
	}
	
	sfree(spaces);
	sfree(grid);
	
	return true;
}

static bool seismic_gen_diff(game_state *state, int diff)
{
	/* Verify the difficulty of the puzzle */
	
	game_state *solved;
	bool ret = true;
	
	/* Check if puzzle is solvable */
	solved = dup_game(state);
	if(seismic_solve_game(solved, diff) == -1)
		ret = false;
	free_game(solved);
	
	if(diff <= 0 || !ret)
		return ret;
	
	/* Check if puzzle is not solvable on lower difficulty */
	solved = dup_game(state);
	if(seismic_solve_game(solved, diff-1) != -1)
		ret = false;
	free_game(solved);
	
	return ret;
}

static bool seismic_gen_puzzle(game_state *state, random_state *rs, int diff)
{
	if (state->mode == MODE_TECTONIC && !tectonic_gen_numbers(state, rs))
		return false;
	if(state->mode == MODE_SEISMIC && !seismic_gen_numbers(state, rs))
		return false;
	if(!seismic_gen_areas(state, rs))
		return false;
	if(!seismic_gen_clues(state, rs, diff))
		return false;
	if(!seismic_gen_diff(state, diff))
		return false;
	
	return true;
}

static char *new_game_desc(const game_params *params, random_state *rs,
			   char **aux, bool interactive)
{
	int w = params->w;
	int h = params->h;
	int diff = params->diff;
	int x, y, i, erun, wrun;
	int hs = ((w-1)*h);
	int ws = hs + (w*(h-1));
	char *ret, *p, c;
	
	char *walls = snewn(ws, char);
	game_state *state = blank_state(w, h, params->mode);
	
	do
	{
		memset(state->grid, 0, w*h*sizeof(char));
		dsf_init(state->dsf, w*h);
	}while(!seismic_gen_puzzle(state, rs, diff));
	
	/* Generate wall list */
	i = 0;
	for(y = 0; y < h; y++)
	for(x = 0; x < w-1; x++)
	{
		if(dsf_canonify(state->dsf, y*w+x) != dsf_canonify(state->dsf, y*w+x+1))
			walls[i] = true;
		else
			walls[i] = false;
		i++;
	}
	for(y = 0; y < h-1; y++)
	for(x = 0; x < w; x++)
	{
		if(dsf_canonify(state->dsf, y*w+x) != dsf_canonify(state->dsf, (y+1)*w+x))
			walls[i] = true;
		else
			walls[i] = false;
		i++;
	}
	
	ret = snewn(ws + (w*h), char);
	p = ret;
	
	erun = wrun = 0;
	for(i = 0; i < ws; i++)
	{
		if(!walls[i] && wrun > 0)
		{
			p += sprintf(p, "%d", wrun);
			wrun = 0;
			erun = 0;
		}
		else if(walls[i] && erun > 0)
		{
			*p++ = ('a' + erun - 1);
			erun = 0;
			wrun = -1;
		}
		
		if(!walls[i])
			erun++;
		else
			wrun++;
	}
	if(wrun > 0)
		p += sprintf(p, "%d", wrun);
	if(erun > 0)
		*p++ = ('a' + erun - 1);
	
	*p++ = ',';
	
	erun = 0;
	for(i = 0; i < w*h; i++)
	{
		c = state->grid[i];
		if(erun > 0 && c != 0)
		{
			while(erun >= 26)
			{
				*p++ = 'z';
				erun -= 26;
			}
			if(erun > 0)
				*p++ = ('a' + erun - 1);
			erun = 0;
		}
		if(c > 0)
			*p++ = '0' + c;
		else
			erun++;
	}
	while(erun >= 26)
	{
		*p++ = 'z';
		erun -= 26;
	}
	if(erun > 0)
		*p++ = ('a' + erun - 1);
	
	*p++ = '\0';
	
	free_game(state);
	sfree(walls);
	
	return ret;
}

enum { VALID, INVALID_WALLS, INVALID_REGION, INVALID_CLUESIZE };

static int seismic_read_desc(const game_params *params, const char *desc, game_state **retstate)
{
	int w = params->w;
	int h = params->h;
	int erun, wrun;
	int i, x, y, i1, i2;
	int valid = VALID;
	const char *p = desc;
	int hs = ((w-1)*h);
	int ws = hs + (w*(h-1));
	char *walls = snewn(ws, char);
	game_state *state = blank_state(w, h, params->mode);
	
	dsf_init(state->dsf, w*h);
	
	memset(walls, false, ws*sizeof(char));
	
	/* Read list of walls */
	erun = wrun = 0;
	for(i = 0; i < ws; i++)
	{
		//assert(*p != ',');
		if(erun == 0 && wrun == 0)
		{
			if(isdigit((unsigned char)*p))
			{
				wrun = atoi(p);
				while (*p && isdigit((unsigned char)*p)) p++;
			}
			else if(*p >= 'a' && *p <= 'y')
			{
				erun = *p - 'a' + 1;
				wrun = 1;
				p++;
			}
			else if(*p == 'z')
			{
				erun = 'z' - 'a' + 1;
				p++;
			}
			else
				valid = INVALID_WALLS;
		}
		if(erun > 0)
		{
			walls[i] = false;
			erun--;
		}
		else if(erun == 0 && wrun > 0)
		{
			walls[i] = true;
			wrun--;
		}
	}
	
	/* Merge horizontally */
	for(y = 0; y < h; y++)
	for(x = 0; x < w-1; x++)
	{
		i = (y*(w-1))+x;
		i1 = y*w+x;
		i2 = y*w+x+1;
		if(!walls[i])
			dsf_merge(state->dsf, i1, i2);
	}
	
	/* Merge vertically */
	for(y = 0; y < h-1; y++)
	for(x = 0; x < w; x++)
	{
		i = hs + (y*w+x);
		i1 = y*w+x;
		i2 = (y+1)*w+x;
		if(!walls[i])
			dsf_merge(state->dsf, i1, i2);
	}
	p++;
	erun = 0;
	for(i = 0; i < w*h; i++)
	{
		char c = 0;
		if (erun == 0)
		{
			if(*p)
			{
				c = *p++;
				if (c >= 'a' && c <= 'z')
					erun = c - 'a' + 1;
			}
			else
				c = 'S';
		}

		if (erun > 0)
		{
			c = 'S';
			erun--;
		}
		
		if(c >= '1' && c <= '9')
		{
			state->grid[i] = c - '0';
			state->flags[i] = FM_FIXED;
		}
		else
		{
			state->grid[i] = 0;
			state->flags[i] = 0;
		}
	}
	
	sfree(walls);
	*retstate = state;
	return valid;
}

static const char *validate_desc(const game_params *params, const char *desc)
{
	int i, s, valid;
	s = params->w * params->h;
	game_state *state = NULL;
	
	valid = seismic_read_desc(params, desc, &state);
	
	if(valid == VALID)
	{
		for(i = 0; i < s; i++)
		{
			int size = dsf_size(state->dsf, i);
			if(size > 9)
				valid = INVALID_REGION;
			if(state->grid[i] > size)
				valid = INVALID_CLUESIZE;
		}
	}
	
	free_game(state);
	
	if(valid == INVALID_WALLS)
		return "Region description contains invalid characters";
	if(valid == INVALID_REGION)
		return "A region is too large";
	if(valid == INVALID_CLUESIZE)
		return "A clue is too large";
	
	return NULL;
}

static key_label *game_request_keys(const game_params *params, int *nkeys)
{
	int i;
	int n = params->mode == MODE_TECTONIC ? 5 : 9;

	key_label *keys = snewn(n + 1, key_label);
	*nkeys = n + 1;

	for (i = 0; i < n; i++)
	{
		keys[i].button = '1' + i;
		keys[i].label = NULL;
	}
	keys[n].button = '\b';
	keys[n].label = NULL;

	return keys;
}

static game_state *new_game(midend *me, const game_params *params, const char *desc)
{
	game_state *state = NULL;
	
	seismic_read_desc(params, desc, &state);
	
	return state;
}

static char *solve_game(const game_state *state, const game_state *currstate,
			const char *aux, const char **error)
{
	int i;
	int s = state->w * state->h;
	char *ret = snewn(s+2, char);
	char *p = ret;
	game_state *solved = dup_game(state);
	
	seismic_solve_game(solved, DIFFCOUNT);
	
	*p++ = 'S';
	for(i = 0; i < s; i++)
	{
		if(solved->grid[i] == 0)
			*p++ = '-';
		else
			*p++ = '0' + solved->grid[i];
	}
	*p++ = '\0';
	
	free_game(solved);
	return ret;
}

static bool game_can_format_as_text_now(const game_params *params)
{
	return true;
}

static char *game_text_format(const game_state *state)
{
	int w = state->w, h = state->h;
	int lr = w*2 + 2;

	char *ret = snewn((lr * (h*2+1)) + 1, char);
	char *p = ret;

	int x, y;
	
	*p++ = '+';
	for (x = 0; x < w; x++) {
		/* Place top line */
		*p++ = '-';
		*p++ = '+';
	}
	*p++ = '\n';
	
	for (y = 0; y < h; y++) {
		*p++ = '|';
		for (x = 0; x < w; x++) {
			/* Place number */
			char c = state->grid[y * w + x];
			*p++ = c > 0 ? c + '0' : '.';
			*p++ = x == w-1 || 
				dsf_canonify(state->dsf, y*w+x) != 
				dsf_canonify(state->dsf, y*w+x+1)
				? '|' : ' ';
		}
		
		*p++ = '\n';
		
		*p++ = '+';
		for (x = 0; x < w; x++) {
			/* Place bottom line */
			*p++ = y == h-1 || 
				dsf_canonify(state->dsf, y*w+x) != 
				dsf_canonify(state->dsf, (y+1)*w+x)
				? '-' : ' ';
			*p++ = '+';
		}
		/* End line */
		*p++ = '\n';
	}
	/* End with NUL */
	*p++ = '\0';

	return ret;
}

struct game_ui
{
	int hx, hy;
	bool cshow, ckey, cpencil;
};

static game_ui *new_ui(const game_state *state)
{
	game_ui *ret = snew(game_ui);
	ret->hx = 0;
	ret->hy = 0;
	ret->cshow = false;
	ret->ckey = false;
	ret->cpencil = false;
	
	return ret;
}

static void free_ui(game_ui *ui)
{
	sfree(ui);
}

static char *encode_ui(const game_ui *ui)
{
	return NULL;
}

static void decode_ui(game_ui *ui, const char *encoding)
{
}

static void game_changed_state(game_ui *ui, const game_state *oldstate,
							   const game_state *newstate)
{
}
static const char *current_key_label(const game_ui *ui,
                                     const game_state *state, int button)
{
    if (ui->cshow && (button == CURSOR_SELECT))
        return ui->cpencil ? "Ink" : "Pencil";
    return "";
}

struct game_drawstate {
	int tilesize;
	int FIXME;
};

#define FROMCOORD(x) ( ((x)-(tilesize/2)) / tilesize )

static char *interpret_move(const game_state *state, game_ui *ui, const game_drawstate *ds,
				int ox, int oy, int button)
{
	int w = state->w;
	int h = state->h;
	int tilesize = ds->tilesize;
	
	int gx = FROMCOORD(ox);
	int gy = FROMCOORD(oy);
	int hx = ui->hx;
	int hy = ui->hy;
	
	char buf[80];
	
	button &= ~MOD_MASK;
	
	/* Mouse click */
	if (gx >= 0 && gx < w && gy >= 0 && gy < h)
	{
		/* Select square for letter placement */
		if (button == LEFT_BUTTON)
		{
			/* Select */
			if(hx != gx || hy != gy)
			{
				ui->hx = gx;
				ui->hy = gy;
				ui->cpencil = false;
				ui->cshow = true;
			}
			else if(!ui->cshow)
			{
				ui->cpencil = false;
				ui->cshow = true;
			}
			else if(!ui->cpencil && state->grid[gy*w+gx] == 0)
			{
				ui->cpencil = true;
			}
			/* Deselect */
			else
			{
				ui->cshow = false;
			}
			
			if(state->flags[gy*w+gx] & FM_FIXED)
				ui->cshow = false;
			
			ui->ckey = false;
			return UI_UPDATE;
		}
		/* Select square for marking */
		else if (button == RIGHT_BUTTON)
		{
			/* Select */
			if(!ui->cshow || !ui->cpencil || hx != gx || hy != gy)
			{
				ui->hx = gx;
				ui->hy = gy;
				ui->cpencil = true;
				ui->cshow = true;
			}
			/* Deselect */
			else
			{
				ui->cshow = false;
			}
			
			/* Remove the cursor again if the clicked square has a confirmed number */
			if(state->grid[gy*w+gx] != 0)
				ui->cshow = false;
			
			ui->ckey = false;
			return UI_UPDATE;
		}
	}
	
	/* Keyboard move */
	if (IS_CURSOR_MOVE(button))
	{
		move_cursor(button, &ui->hx, &ui->hy, w, h, 0);
		ui->cshow = ui->ckey = true;
		return UI_UPDATE;
	}
	
	/* Keyboard change pencil cursor */
	if (ui->cshow && button == CURSOR_SELECT)
	{
		ui->cpencil = !ui->cpencil;
		ui->ckey = true;
		return UI_UPDATE;
	}
	
	/* Enter or remove numbers */
	if(ui->cshow && (
			(button >= '1' && button <= '9') || 
			button == CURSOR_SELECT2 || button == '\b' || button == '0'))
	{
		char c;
		if (button >= '1' && button <= '9')
			c = button - '0';
		else
			c = 0;
			
		/* Don't enter numbers out of range */
		if (c > dsf_size(state->dsf, hy*w+hx))
			return NULL;
		/* When in pencil mode, filled in squares cannot be changed */
		if (ui->cpencil && state->grid[hy*w+hx] != 0)
			return NULL;
		/* Avoid moves which don't change anything */
		if (!ui->cpencil && state->grid[hy*w+hx] == c) /* TODO hide cursor? */
			return NULL;
		/* Don't edit immutable numbers */
		if (state->flags[hy*w+hx] & FM_FIXED)
			return NULL;
		
		
		sprintf(buf, "%c%d,%d,%c",
				(char)(ui->cpencil ? 'P' : 'R'),
				hx, hy,
				(char)(c != 0 ? '0' + c : '-')
		);
		
		/* When not in keyboard mode, hide cursor */
		if (!ui->ckey && !ui->cpencil)
			ui->cshow = false;
		
		return dupstr(buf);
	}
	
	if(button == 'M' || button == 'm')
	{
		int i;
		bool found = false;
		
		for(i = 0; i < w*h; i++)
		{
			if(state->grid[i] == 0 &&
				state->marks[i] != AREA_BITS(dsf_size(state->dsf, i)))
				found = true;
		}
		
		if(found)
			return dupstr("M");
	}
	
	return NULL;
}

static game_state *execute_move(const game_state *oldstate, const char *move)
{
	int w = oldstate->w;
	int h = oldstate->h;
	int x, y;
	char c;
	game_state *state;
	
	if ((move[0] == 'P' || move[0] == 'R') &&
			sscanf(move+1, "%d,%d,%c", &x, &y, &c) == 3 &&
			x >= 0 && x < w && y >= 0 && y < h &&
			((c >= '1' && c <= '9' ) || c == '-')
			)
	{
		if(oldstate->flags[y*w+x] & FM_FIXED)
			return NULL;
		
		state = dup_game(oldstate);
		
		if(move[0] == 'R')
		{
			if(c == '-')
				state->grid[y*w+x] = 0;
			else
				state->grid[y*w+x] = c - '0';
		}
		if(move[0] == 'P')
		{
			if(c == '-')
				state->marks[y*w+x] = 0;
			else
				state->marks[y*w+x] ^= NUM_BIT(c - '0');
		}
		
		if(seismic_validate_game(state) == STATUS_COMPLETE)
			state->completed = true;
		return state;
	}
	
	if(move[0] == 'S')
	{
		const char *p = move + 1;
		int i = 0;
		state = dup_game(oldstate);
		
		while(*p && i < w*h)
		{
			if(!(state->flags[i] & FM_FIXED))
			{
				c = *p;
				if(c >= '1' && c <= '9')
					state->grid[i] = c - '0';
				else
					state->grid[i] = 0;
			}
			p++;
			i++;
		}
		
		state->completed = (seismic_validate_game(state) == STATUS_COMPLETE);
		state->cheated = state->completed;
		return state;
	}
	
	if(move[0] == 'M')
	{
		int i;
		state = dup_game(oldstate);
		for(i = 0; i < w*h; i++)
		{
			if(state->grid[i] == 0)
				state->marks[i] = AREA_BITS(dsf_size(state->dsf, i));
		}
		return state;
	}
	
	return NULL;
}

/* ----------------------------------------------------------------------
 * Drawing routines.
 */

static void game_get_cursor_location(const game_ui *ui,
                                     const game_drawstate *ds,
                                     const game_state *state,
                                     const game_params *params,
                                     int *x, int *y, int *w, int *h)
{
	if(ui->cshow) {
		*x = (ui->hx+0.5) * ds->tilesize;
		*y = (ui->hy+0.5) * ds->tilesize;
		*w = *h = ds->tilesize;
	}
}

static void game_compute_size(const game_params *params, int tilesize,
				  int *x, int *y)
{
	*x = (params->w + 1) * tilesize;
	*y = (params->h + 1) * tilesize;
}

static void game_set_size(drawing *dr, game_drawstate *ds,
			  const game_params *params, int tilesize)
{
	ds->tilesize = tilesize;
}

static float *game_colours(frontend *fe, int *ncolours)
{
	float *ret = snewn(3 * NCOLOURS, float);

	frontend_default_colour(fe, &ret[COL_BACKGROUND * 3]);
	game_mkhighlight(fe, ret, COL_BACKGROUND, COL_HIGHLIGHT, COL_LOWLIGHT);
	
	ret[COL_BORDER*3 + 0] = 0.0F;
	ret[COL_BORDER*3 + 1] = 0.0F;
	ret[COL_BORDER*3 + 2] = 0.0F;
	
	ret[COL_NUM_FIXED*3 + 0] = 0.0F;
	ret[COL_NUM_FIXED*3 + 1] = 0.0F;
	ret[COL_NUM_FIXED*3 + 2] = 0.0F;
	
	ret[COL_NUM_GUESS*3 + 0] = 0.0F;
	ret[COL_NUM_GUESS*3 + 1] = 0.5F;
	ret[COL_NUM_GUESS*3 + 2] = 0.0F;
	
	ret[COL_NUM_ERROR*3 + 0] = 1.0F;
	ret[COL_NUM_ERROR*3 + 1] = 0.0F;
	ret[COL_NUM_ERROR*3 + 2] = 0.0F;
	
	ret[COL_NUM_PENCIL*3 + 0] = 0.0F;
	ret[COL_NUM_PENCIL*3 + 1] = 0.5F;
	ret[COL_NUM_PENCIL*3 + 2] = 0.5F;
	
	ret[COL_ERRORDIST*3 + 0] = 1.0F;
	ret[COL_ERRORDIST*3 + 1] = 0.0F;
	ret[COL_ERRORDIST*3 + 2] = 0.0F;

	*ncolours = NCOLOURS;
	return ret;
}

static game_drawstate *game_new_drawstate(drawing *dr, const game_state *state)
{
	struct game_drawstate *ds = snew(struct game_drawstate);

	ds->tilesize = 0;
	ds->FIXME = 0;

	return ds;
}

static void game_free_drawstate(drawing *dr, game_drawstate *ds)
{
	sfree(ds);
}

#define GRIDEXTRA 1

#define FLASH_TIME 0.7F
#define FLASH_FRAME 0.1F

static void game_redraw(drawing *dr, game_drawstate *ds, const game_state *oldstate,
			const game_state *state, int dir, const game_ui *ui,
			float animtime, float flashtime)
{
	int w = state->w;
	int h = state->h;
	int x, y, i1, i2, tx, ty;
	int cx, cy, cw, ch;
	int tilesize = ds->tilesize;
	int *dsf = state->dsf;
	int color;
	char c, p;
	char buf[2];
	bool cshow = ui->cshow;
	buf[1] = '\0';
	
	int flash = -1;
	if(flashtime > 0)
	{
		flash = (int)(flashtime / FLASH_FRAME) % 3;
		cshow = false;
	}
	
	/*
	 * The initial contents of the window are not guaranteed and
	 * can vary with front ends. To be on the safe side, all games
	 * should start by drawing a big background-colour rectangle
	 * covering the whole window.
	 */
	draw_rect(dr, 0, 0, (w+1)*tilesize, (h+1)*tilesize, COL_BACKGROUND);
	draw_update(dr, 0, 0, (w+1)*tilesize, (h+1)*tilesize);
	
	draw_rect(dr, (0.5*tilesize) - (GRIDEXTRA*2), 
		(0.5*tilesize) - (GRIDEXTRA*2),
		(w*tilesize) + (GRIDEXTRA*2),
		(h*tilesize) + (GRIDEXTRA*2),
		COL_BORDER);
	
	for(y = 0; y < h; y++)
	for(x = 0; x < w; x++)
	{
		i1 = y*w+x;
		c = state->grid[i1];
		p = state->marks[i1];
		
		if(flash == -1)
		{
			color = COL_BACKGROUND;
			
			if(cshow && !ui->cpencil && ui->hx == x && ui->hy == y)
				color = COL_HIGHLIGHT;
		}
		else
			color = (x+y) % 3 == flash ? COL_BACKGROUND :
				(x+y+1) % 3 == flash ? COL_LOWLIGHT : COL_HIGHLIGHT;
		
		tx = cx = (x+0.5) * tilesize;
		ty = cy = (y+0.5) * tilesize;
		cw = tilesize - 1;
		ch = tilesize - 1;
		
		i2 = y*w+x-1; /* Left */
		if(x == 0 || dsf_canonify(dsf, i1) != dsf_canonify(dsf, i2))
		{
			cx += GRIDEXTRA;
			cw -= GRIDEXTRA;
		}
		
		i2 = y*w+x+1; /* Right */
		if(x == w-1 || dsf_canonify(dsf, i1) != dsf_canonify(dsf, i2))
			cw -= GRIDEXTRA*2;
		
		i2 = (y-1)*w+x; /* Top */
		if(y == 0 || dsf_canonify(dsf, i1) != dsf_canonify(dsf, i2))
		{
			cy += GRIDEXTRA;
			ch -= GRIDEXTRA;
		}
		
		i2 = (y+1)*w+x; /* Bottom */
		if(y == h-1 || dsf_canonify(dsf, i1) != dsf_canonify(dsf, i2))
			ch -= GRIDEXTRA*2;
		
		draw_rect(dr, cx, cy, cw, ch, color);
		
		/* Pencil cursor */
		if(cshow && ui->cpencil && ui->hx == x && ui->hy == y)
		{
			int coords[6];
			
			coords[0] = cx;
			coords[1] = cy;
			coords[2] = cx+(tilesize/2);
			coords[3] = cy;
			coords[4] = cx;
			coords[5] = cy+(tilesize/2);
			draw_polygon(dr, coords, 3, COL_LOWLIGHT, COL_LOWLIGHT);
		}
		
		/* Draw pixels for cells located on a corner of the region */
		if (x > 0 && y > 0 && dsf_canonify(dsf, y*w+x) != dsf_canonify(dsf, (y-1)*w+x-1))
			draw_rect(dr, 1+tx-GRIDEXTRA, 1+ty-GRIDEXTRA, GRIDEXTRA, GRIDEXTRA, COL_BORDER);
		if (x+1 < w && y > 0 && dsf_canonify(dsf, y*w+x) != dsf_canonify(dsf, (y-1)*w+x+1))
			draw_rect(dr, tx+tilesize-2*GRIDEXTRA, 1+ty-GRIDEXTRA, GRIDEXTRA, GRIDEXTRA, COL_BORDER);
		if (x > 0 && y+1 < h && dsf_canonify(dsf, y*w+x) != dsf_canonify(dsf, (y+1)*w+x-1))
			draw_rect(dr, 1+tx-GRIDEXTRA, ty+tilesize-2*GRIDEXTRA, GRIDEXTRA, GRIDEXTRA, COL_BORDER);
		if (x+1 < w && y+1 < h && dsf_canonify(dsf, y*w+x) != dsf_canonify(dsf, (y+1)*w+x+1))
			draw_rect(dr, tx+tilesize-2*GRIDEXTRA, ty+tilesize-2*GRIDEXTRA, GRIDEXTRA, GRIDEXTRA, COL_BORDER);
		
		if(c == 0) /* Draw pencil marks */
		{
			int nhints, i, j, hw, hh, hmax, fontsz;
			for (i = nhints = 0; i < 9; i++) {
				if (p & (1<<i)) nhints++;
			}

			for (hw = 1; hw * hw < nhints; hw++);
			
			if (hw < 3) hw = 3;			
			hh = (nhints + hw - 1) / hw;
			if (hh < 2) hh = 2;
			hmax = max(hw, hh);
			fontsz = tilesize/(hmax*(11-hmax)/8);

			for (i = j = 0; i < 9; i++)
			{
				if (p & (1<<i))
				{
					int hx = j % hw, hy = j / hw;

					buf[0] = i+'1';
					
					draw_text(dr,
						cx + (4*hx+3) * tilesize / (4*hw+2),
						cy + (4*hy+3) * tilesize / (4*hh+2),
						FONT_VARIABLE, fontsz,
						ALIGN_VCENTRE | ALIGN_HCENTRE, COL_NUM_PENCIL, buf);
					j++;
				}
			}
		}
		else
		{
			color = state->flags[i1] & FM_FIXED ? COL_NUM_FIXED :
				state->flags[i1] & FM_ERRORMASK ? COL_NUM_ERROR :
				COL_NUM_GUESS;
			
			buf[0] = c + '0';
			
			draw_text(dr, (x+1)*tilesize, (y+1)*tilesize,
				FONT_VARIABLE, tilesize/2, ALIGN_HCENTRE|ALIGN_VCENTRE, color,
				buf);
		}
		
	}
}

static float game_anim_length(const game_state *oldstate, const game_state *newstate,
				  int dir, game_ui *ui)
{
	return 0.0F;
}

static float game_flash_length(const game_state *oldstate, const game_state *newstate,
				   int dir, game_ui *ui)
{
	if (!oldstate->completed && newstate->completed &&
			!oldstate->cheated && !newstate->cheated)
		return FLASH_TIME;
	return 0.0F;
}

static int game_status(const game_state *state)
{
	return state->completed ? +1 : 0;
}

static bool game_timing_state(const game_state *state, game_ui *ui)
{
	return true;
}

/* Using 9mm squares */
#define PRINT_SQUARE_SIZE 900
static void game_print_size(const game_params *params, float *x, float *y)
{
	int pw, ph;

	game_compute_size(params, PRINT_SQUARE_SIZE, &pw, &ph);
	*x = pw / 100.0F;
	*y = ph / 100.0F;
}

static void game_print(drawing *dr, const game_state *state, int tilesize)
{
	int w = state->w;
	int h = state->h;
	int x, y, i1, i2;
	int ink = print_mono_colour(dr, 0);
	int line = print_grey_colour(dr, 0.90F);
	char buf[2];
	buf[1] = '\0';
	
	for(x = 1; x < w; x++)
	for(y = 0; y < h; y++)
	{
		draw_line(dr, (x+0.5)*tilesize, (y+0.5)*tilesize, 
			(x+0.5)*tilesize, (y+1.5)*tilesize, line);
	}
	for(x = 0; x < w; x++)
	for(y = 1; y < h; y++)
	{
		draw_line(dr, (x+0.5)*tilesize, (y+0.5)*tilesize, 
				(x+1.5)*tilesize, (y+0.5)*tilesize, line);
	}
	
	print_line_width(dr, tilesize / 30);
	for(y = 0; y < h; y++)
	for(x = 0; x < w; x++)
	{
		i1 = y*w+x;
		
		i2 = y*w+x+1;
		
		if(x == 0)
			draw_line(dr, (x+0.5)*tilesize, (y+0.5)*tilesize, 
				(x+0.5)*tilesize, (y+1.5)*tilesize, ink);
		
		if(x == w-1 || dsf_canonify(state->dsf, i1) != dsf_canonify(state->dsf, i2))
			draw_line(dr, (x+1.5)*tilesize, (y+0.5)*tilesize, 
				(x+1.5)*tilesize, (y+1.5)*tilesize, ink);
		
		i2 = (y+1)*w+x;
		
		if(y == 0)
			draw_line(dr, (x+0.5)*tilesize, (y+0.5)*tilesize, 
				(x+1.5)*tilesize, (y+0.5)*tilesize, ink);
		
		if(y == h-1 || dsf_canonify(state->dsf, i1) != dsf_canonify(state->dsf, i2))
			draw_line(dr, (x+0.5)*tilesize, (y+1.5)*tilesize, 
				(x+1.5)*tilesize, (y+1.5)*tilesize, ink);
		
		if(state->grid[i1] > 0)
		{
			buf[0] = state->grid[i1] + '0';
			draw_text(dr, (x+1)*tilesize, (y+1)*tilesize,
				FONT_VARIABLE, tilesize/2, ALIGN_HCENTRE|ALIGN_VCENTRE, ink,
				buf);
		}
	}
}

#ifdef COMBINED
#define thegame seismic
#endif

const struct game thegame = {
	"Seismic", NULL, NULL,
	default_params,
	game_fetch_preset, NULL,
	decode_params,
	encode_params,
	free_params,
	dup_params,
	true, game_configure, custom_params,
	validate_params,
	new_game_desc,
	validate_desc,
	new_game,
	dup_game,
	free_game,
	true, solve_game,
	true, game_can_format_as_text_now, game_text_format,
	new_ui,
	free_ui,
	encode_ui,
	decode_ui,
	game_request_keys,
	game_changed_state,
<<<<<<< HEAD
	NULL,
=======
	current_key_label,
>>>>>>> b24d1b08
	interpret_move,
	execute_move,
	48, game_compute_size, game_set_size,
	game_colours,
	game_new_drawstate,
	game_free_drawstate,
	game_redraw,
	game_anim_length,
	game_flash_length,
	game_get_cursor_location,
	game_status,
	true, false, game_print_size, game_print,
	false,			       /* wants_statusbar */
	false, game_timing_state,
	REQUIRE_RBUTTON, /* flags */
};

/* ***************** *
 * Standalone solver *
 * ***************** */

#ifdef STANDALONE_SOLVER
#include <time.h>
#include <stdarg.h>

/* Most of the standalone solver code was copied from unequal.c and singles.c */

const char *quis;

static void usage_exit(const char *msg)
{
	if (msg)
		fprintf(stderr, "%s: %s\n", quis, msg);
	fprintf(stderr,
			"Usage: %s [-v] [--seed SEED] <params> | [game_id [game_id ...]]\n",
			quis);
	exit(1);
}

int main(int argc, char *argv[])
{
	random_state *rs;
	time_t seed = time(NULL);

	game_params *params = NULL;

	char *id = NULL, *desc = NULL;
	const char *err;

	quis = argv[0];

	while (--argc > 0) {
		char *p = *++argv;
		if (!strcmp(p, "--seed")) {
			if (argc == 0)
				usage_exit("--seed needs an argument");
			seed = (time_t) atoi(*++argv);
			argc--;
		} else if (!strcmp(p, "-v"))
			solver_verbose = true;
		else if (*p == '-')
			usage_exit("unrecognised option");
		else
			id = p;
	}

	if (id) {
		desc = strchr(id, ':');
		if (desc)
			*desc++ = '\0';

		params = default_params();
		decode_params(params, id);
		err = validate_params(params, true);
		if (err) {
			fprintf(stderr, "Parameters are invalid\n");
			fprintf(stderr, "%s: %s", argv[0], err);
			exit(1);
		}
	}

	if (!desc) {
		char *desc_gen, *aux;
		rs = random_new((void *) &seed, sizeof(time_t));
		if (!params)
			params = default_params();
		printf("Generating puzzle with parameters %s\n",
			   encode_params(params, true));
		desc_gen = new_game_desc(params, rs, &aux, false);

		if (!solver_verbose) {
			char *fmt = game_text_format(new_game(NULL, params, desc_gen));
			fputs(fmt, stdout);
			sfree(fmt);
		}

		printf("Game ID: %s\n", desc_gen);
	} else {
		game_state *input;
		int maxdiff;

		err = validate_desc(params, desc);
		if (err) {
			fprintf(stderr, "Description is invalid\n");
			fprintf(stderr, "%s", err);
			exit(1);
		}

		input = new_game(NULL, params, desc);

		maxdiff = seismic_solve_game(input, DIFFCOUNT);

		char *fmt = game_text_format(input);
		fputs(fmt, stdout);
		sfree(fmt);
		if (maxdiff < 0)
			printf("No solution found.\n");
		else
			printf("Difficulty: %s\n", seismic_diffnames[maxdiff]);

		free_game(input);
	}

	return 0;
}
#endif<|MERGE_RESOLUTION|>--- conflicted
+++ resolved
@@ -1933,11 +1933,7 @@
 	decode_ui,
 	game_request_keys,
 	game_changed_state,
-<<<<<<< HEAD
-	NULL,
-=======
 	current_key_label,
->>>>>>> b24d1b08
 	interpret_move,
 	execute_move,
 	48, game_compute_size, game_set_size,
